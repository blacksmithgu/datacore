import { JsonLink, Link } from "expression/link";
import { getExtension, getFileTitle } from "utils/normalizers";
import { DateTime } from "luxon";
import { CachedMetadata, FileStats, FrontMatterCache } from "obsidian";
import { parse as parseYaml } from "yaml";
import BTree from "sorted-btree";
import {
    InlineField,
    JsonInlineField,
    asInlineField,
    extractFullLineField,
    extractInlineFields,
    jsonInlineField,
} from "./inline-field";
import { PRIMITIVES } from "expression/parser";
import { Literal } from "expression/literal";
import {
    JsonMarkdownBlock,
    JsonMarkdownListBlock,
    JsonMarkdownListItem,
    JsonMarkdownPage,
    JsonMarkdownSection,
    JsonMarkdownTaskItem,
    JsonMarkdownDatablock,
    JsonMarkdownCodeblock,
    JsonFrontmatterEntry,
} from "index/types/json/markdown";
import { JsonConversion } from "index/types/json/common";
import { mapObjectValues } from "utils/data";

/** Matches yaml datablocks, which show up as independent objects in the datacore index. */
const YAML_DATA_REGEX = /```yaml:data/i;
/** Matches the start of any codeblock fence. */
const CODEBLOCK_FENCE_REGEX = /^(?:```|~~~)(.*)$/im;

/**
 * Given the raw source and Obsidian metadata for a given markdown file,
 * return full markdown file metadata.
 */
export function markdownImport(
    path: string,
    markdown: string,
    metadata: CachedMetadata,
    stats: FileStats
): JsonMarkdownPage {
    const lines = markdown.split("\n");
    const frontmatter: Record<string, JsonFrontmatterEntry> | undefined = metadata.frontmatter
        ? parseFrontmatterBlock(metadata.frontmatter)
        : undefined;

    const page = new PageData(path, stats, lines.length, frontmatter);

    //////////////
    // Sections //
    //////////////

    const metaheadings = metadata.headings ?? [];
    metaheadings.sort((a, b) => a.position.start.line - b.position.start.line);

    const sections = new BTree<number, SectionData>(undefined, (a, b) => a - b);
    for (let index = 0; index < metaheadings.length; index++) {
        const entry = metaheadings[index];
        const start = entry.position.start.line;
        const end = index == metaheadings.length - 1 ? lines.length : metaheadings[index + 1].position.start.line;

        const section = new SectionData(start, end, entry.heading, entry.level, index + 1);
        sections.set(start, page.section(section));
    }

    // Add an implicit section for the "heading" section of the page if there is not an immediate header but there is
    // some content in the file. If there are other sections, then go up to that, otherwise, go for the entire file.
    if (sections.size == 0) {
        if (!emptylines(lines, 0, lines.length)) {
            const section = new SectionData(0, lines.length, getFileTitle(path), 1, 0);
            sections.set(0, page.section(section));
        }
    } else {
        // Find the start of the first section.
        const first = sections.getPairOrNextHigher(0)?.[1]!!;

        if (first.start > 0 && !emptylines(lines, 0, first.start)) {
            const section = new SectionData(0, first.start, getFileTitle(path), 1, 0);
            sections.set(0, page.section(section));
        }
    }

    ////////////
    // Blocks //
    ////////////

    // All blocks; we will assign tags and other metadata to blocks as we encounter them. At the end, only blocks that
    // have actual metadata will be stored to save on memory pressure.
    const blocks = new BTree<number, BlockData>(undefined, (a, b) => a - b);
    let blockOrdinal = 1;
    for (const block of metadata.sections || []) {
        // Skip headings blocks, we handle them specially as sections.
        if (block.type === "heading") continue;

        const start = block.position.start.line;
        const end = block.position.end.line;
        const startLine = lines[start]; // to use to check the codeblock type

        if (block.type === "list") {
            blocks.set(start, new ListBlockData(start, end, blockOrdinal++, block.id));
        } else if (block.type == "code" && YAML_DATA_REGEX.test(startLine)) {
            const yaml: string = lines
                .slice(start + 1, end)
                .join("\n")
                .replace(/\t/gm, "  ");
            const split: Record<string, JsonFrontmatterEntry> = parseFrontmatterBlock(parseYaml(yaml));

            blocks.set(start, new DatablockData(start, end, blockOrdinal++, split, block.id));
        } else if (block.type === "code") {
            // Check if the block is fenced.
            const match = startLine.match(CODEBLOCK_FENCE_REGEX);
            if (!match) {
                // This is an indented-style codeblock.
                blocks.set(start, new CodeblockData(start, end, blockOrdinal++, [], "indent", start, end, block.id));
            } else {
                const languages = match.length > 1 && match[1] ? match[1].split(",") : [];
                blocks.set(
                    start,
                    new CodeblockData(start, end, blockOrdinal++, languages, "fenced", start + 1, end - 1, block.id)
                );
            }
        } else {
            blocks.set(start, new BaseBlockData(start, end, blockOrdinal++, block.type, block.id));
        }
    }

    // Add blocks to sections.
    for (const block of blocks.values()) lookup(block.start, sections)?.block(block);

    ///////////
    // Lists //
    ///////////

    // All list items in lists. Start with a simple trivial pass.
    const listItems = new BTree<number, ListItemData>(undefined, (a, b) => a - b);
    for (const list of metadata.listItems || []) {
<<<<<<< HEAD
        const item = convertListItem(list);
        let content = lines
            .slice(item.$position.start, (item.$position.end) + 1).join("\n")
            /** strip inline fields maybe */
        let marker = content.split("\n")[0].replace(/>|\t/g, "").trim().slice(0, 1)
        item.$symbol = marker;
        item.$text = content.replace(/[\-+\*]\s\[.\]\s/, "");
        listItems.set(item.$position.start, item);
=======
        const item = new ListItemData(
            list.position.start.line,
            list.position.end.line,
            list.parent,
            list.id,
            list.task
        );
        listItems.set(item.start, item);
>>>>>>> 0d112b41
    }

    // In the second list pass, actually construct the list heirarchy.
    for (const item of listItems.values()) {
<<<<<<< HEAD
        let content = lines
            .slice(item.$position.start, (item.$position.end) + 1).join("\n")
            .replace(/^[\t\f\v ]+|[\-*+]\s/gm, "")
            /** strip inline fields maybe */
            // .replace(/[\[\(].*?::\s*.*?[\]\)]/gm, "")
        item.$text = content;
        if (item.$parentLine < 0) {
            const listBlock = blocks.get(-item.$parentLine);
            if (!listBlock || !(listBlock.$type === "list")) continue;
=======
        if (item.parentLine < 0) {
            const listBlock = blocks.get(-item.parentLine);
            if (!listBlock || !(listBlock.type === "list")) continue;
>>>>>>> 0d112b41

            (listBlock as ListBlockData).items.push(item);
        } else {
            listItems.get(item.parentLine)?.elements.push(item);
        }
    }

    //////////
    // Tags //
    //////////

    // For each tag, assign it to the appropriate section and block that it is a part of.
    for (const tagdef of metadata.tags ?? []) {
        const tag = tagdef.tag.startsWith("#") ? tagdef.tag : "#" + tagdef.tag;
        const line = tagdef.position.start.line;
        page.metadata.tag(tag);

        lookup(line, sections)?.metadata.tag(tag);
        lookup(line, blocks)?.metadata.tag(tag);
        lookup(line, listItems)?.metadata.tag(tag);
    }

    // Add frontmatter tags.
    if (metadata.frontmatter) {
        for (const rawtag in extractTags(metadata.frontmatter)) {
            const tag = rawtag.startsWith("#") ? rawtag : "#" + rawtag;
            page.metadata.tag(tag);
        }
    }

    ///////////
    // Links //
    ///////////

    for (let linkdef of metadata.links ?? []) {
        const link = Link.infer(linkdef.link);
        const line = linkdef.position.start.line;
        page.metadata.link(link);

        lookup(line, sections)?.metadata.link(link);
        lookup(line, blocks)?.metadata.link(link);
        lookup(line, listItems)?.metadata.link(link);
    }

    ///////////////////////
    // Frontmatter Links //
    ///////////////////////

    // Frontmatter links are only assigned to the page.
    for (const linkdef of metadata.frontmatterLinks ?? []) {
        page.metadata.link(Link.infer(linkdef.link, false, linkdef.displayText));
    }

    ///////////////////
    // Inline Fields //
    ///////////////////

    for (const field of iterateInlineFields(lines)) {
        const line = field.position.line;
        page.metadata.inlineField(field);

        lookup(line, sections)?.metadata.inlineField(field);
        lookup(line, blocks)?.metadata.inlineField(field);
        lookup(line, listItems)?.metadata.inlineField(field);
    }

    return page.build();
}

//////////////////
// Parsing Aids //
//////////////////

/** Check if the given line range is all empty. Start is inclusive, end exclusive. */
function emptylines(lines: string[], start: number, end: number): boolean {
    for (let index = start; index < end; index++) {
        if (lines[index].trim() !== "") return false;
    }

    return true;
}

/**
 * Yields all inline fields found in the document by traversing line by line through the document. Performs some optimizations
 * to skip extra-large lines, and can be disabled.
 */
function* iterateInlineFields(content: string[]): Generator<InlineField> {
    for (let lineno = 0; lineno < content.length; lineno++) {
        const line = content[lineno];

        // Fast-bailout for lines that are too long or do not contain '::'.
        if (line.length > 32768 || !line.includes("::")) continue;

        // TODO: Re-add support for those custom emoji fields on tasks and similar.
        let inlineFields = extractInlineFields(line);
        if (inlineFields.length > 0) {
            for (let ifield of inlineFields) yield asInlineField(ifield, lineno);
        } else {
            let fullLine = extractFullLineField(line);
            if (fullLine) yield asInlineField(fullLine, lineno);
        }
    }
}

/** Top-level function which maps a YAML block - including frontmatter - into frontmatter entries. */
export function parseFrontmatterBlock(block: Record<string, any>): Record<string, JsonFrontmatterEntry> {
    const result: Record<string, JsonFrontmatterEntry> = {};
    for (const key of Object.keys(block)) {
        const value = block[key];

        result[key.toLowerCase()] = {
            key: key,
            value: JsonConversion.json(parseFrontmatter(value)),
            raw: value,
        };
    }

    return result;
}

/** Recursively convert frontmatter into fields. We have to dance around YAML structure. */
export function parseFrontmatter(value: any): Literal {
    if (value == null) {
        return null;
    } else if (typeof value === "object") {
        if (Array.isArray(value)) {
            let result = [];
            for (let child of value as Array<any>) {
                result.push(parseFrontmatter(child));
            }

            return result;
        } else if (value instanceof Date) {
            let dateParse = DateTime.fromJSDate(value);
            return dateParse;
        } else {
            let object = value as Record<string, any>;
            let result: Record<string, Literal> = {};
            for (let key in object) {
                result[key] = parseFrontmatter(object[key]);
            }

            return result;
        }
    } else if (typeof value === "number") {
        return value;
    } else if (typeof value === "boolean") {
        return value;
    } else if (typeof value === "string") {
        let dateParse = PRIMITIVES.date.parse(value);
        if (dateParse.status) return dateParse.value;

        let durationParse = PRIMITIVES.duration.parse(value);
        if (durationParse.status) return durationParse.value;

        let linkParse = PRIMITIVES.link.parse(value);
        if (linkParse.status) return linkParse.value;

        return value;
    }

    // Backup if we don't understand the type.
    return null;
}

/** Finds an element which contains the given line. */
export function lookup<T extends { start: number; end: number }>(line: number, tree: BTree<number, T>): T | undefined {
    const target = tree.getPairOrNextLower(line)?.[1];
    if (target && target.end > line) return target;

    return undefined;
}

/** Extract tags intelligently from frontmatter. Handles arrays, numbers, and strings. */
export function extractTags(metadata: FrontMatterCache): string[] {
    let tagKeys = Object.keys(metadata).filter((t) => t.toLowerCase() == "tags" || t.toLowerCase() == "tag");

    return tagKeys
        .map((k) => splitFrontmatterTagOrAlias(metadata[k], /[,\s]+/))
        .reduce((p, c) => p.concat(c), [])
        .map((str) => (str.startsWith("#") ? str : "#" + str));
}

/** Split a frontmatter list into separate elements; handles actual lists, comma separated lists, and single elements. */
export function splitFrontmatterTagOrAlias(data: any, on: RegExp): string[] {
    if (data == null || data == undefined) return [];
    if (Array.isArray(data)) {
        return data
            .filter((s) => !!s)
            .map((s) => splitFrontmatterTagOrAlias(s, on))
            .reduce((p, c) => p.concat(c), []);
    }

    // Force to a string to handle numbers and so on.
    return ("" + data)
        .split(on)
        .filter((t) => !!t)
        .map((t) => t.trim())
        .filter((t) => t.length > 0);
}

///////////////////////
// Builder Utilities //
///////////////////////

/** Convienent shared utility for tracking metadata - links, tags, and so on. */
export class Metadata {
    public tags: Set<string> = new Set();
    public links: Link[] = [];
    public inlineFields: Record<string, InlineField> = {};

    /** Add a tag to the metadata. */
    public tag(tag: string) {
        this.tags.add(tag);
    }

    /** Add a link to the metadata. */
    public link(link: Link) {
        if (this.links.find((v) => v.equals(link))) return;
        this.links.push(link);
    }

    /** Add an inline field to the metadata. */
    public inlineField(field: InlineField) {
        const lower = field.key.toLowerCase();
        if (Object.keys(this.inlineFields).some((key) => key.toLowerCase() == lower)) return;

        this.inlineFields[lower] = field;
    }

    /** Return a list of unique added tags. */
    public finishTags(): string[] {
        return Array.from(this.tags);
    }

    /** Return a list of JSON-serialized links. */
    public finishLinks(): JsonLink[] {
        return this.links.map((link) => link.toObject());
    }

    /** Return a list of JSON-serialized inline fields. */
    public finishInlineFields(): Record<string, JsonInlineField> {
        return mapObjectValues(this.inlineFields, jsonInlineField);
    }
}

/** Convienent utility for constructing page objects. */
export class PageData {
    public sections: SectionData[] = [];
    public metadata: Metadata = new Metadata();

    public constructor(
        public path: string,
        public stats: FileStats,
        public length: number,
        public frontmatter?: Record<string, JsonFrontmatterEntry>
    ) {}

    /** Add a new section to the page. */
    public section(section: SectionData): SectionData {
        this.sections.push(section);
        return section;
    }

    public build(): JsonMarkdownPage {
        return {
            $path: this.path,
            $ctime: this.stats.ctime,
            $mtime: this.stats.mtime,
            $size: this.stats.size,
            $extension: getExtension(this.path),
            $position: { start: 0, end: this.length },
            $tags: this.metadata.finishTags(),
            $links: this.metadata.finishLinks(),
            $infields: this.metadata.finishInlineFields(),
            $sections: this.sections.map((x) => x.build()),
            $frontmatter: this.frontmatter,
        };
    }
}

/** Convienent utility for constructing markdown sections. */
export class SectionData {
    public blocks: BlockData[] = [];
    public metadata: Metadata = new Metadata();

    public constructor(
        public start: number,
        public end: number,
        public title: string,
        public level: number,
        public ordinal: number
    ) {}

    public block(block: BlockData) {
        this.blocks.push(block);
    }

    public build(): JsonMarkdownSection {
        return {
            $title: this.title,
            $ordinal: this.ordinal,
            $level: this.level,
            $tags: this.metadata.finishTags(),
            $infields: this.metadata.finishInlineFields(),
            $links: this.metadata.finishLinks(),
            $position: { start: this.start, end: this.end },
            $blocks: this.blocks.map((block) => block.build()),
        };
    }
}

/** Constructs markdown list blocks specifically. */
export class ListBlockData {
    public type: string = "list";
    public metadata: Metadata = new Metadata();
    public items: ListItemData[] = [];

    public constructor(public start: number, public end: number, public ordinal: number, public blockId?: string) {}

    public build(): JsonMarkdownListBlock {
        return {
            $ordinal: this.ordinal,
            $position: { start: this.start, end: this.end },
            $infields: this.metadata.finishInlineFields(),
            $tags: this.metadata.finishTags(),
            $links: this.metadata.finishLinks(),
            $type: "list",
            $blockId: this.blockId,
            $elements: this.items.map((item) => item.build()),
        };
    }
}

/** Constructs markdown codeblocks specifically. */
export class CodeblockData {
    public type: string = "codeblock";
    public metadata: Metadata = new Metadata();

    public constructor(
        public start: number,
        public end: number,
        public ordinal: number,
        public languages: string[],
        public style: "indent" | "fenced",
        public contentStart: number,
        public contentEnd: number,
        public blockId?: string
    ) {}

    public build(): JsonMarkdownCodeblock {
        return {
            $type: "codeblock",
            $ordinal: this.ordinal,
            $position: { start: this.start, end: this.end },
            $infields: this.metadata.finishInlineFields(),
            $tags: this.metadata.finishTags(),
            $links: this.metadata.finishLinks(),
            $blockId: this.blockId,
            $languages: this.languages,
            $style: this.style,
            $contentPosition: { start: this.contentStart, end: this.contentEnd },
        };
    }
}

/** Constructs markdown datablocks specifically. */
export class DatablockData {
    public type: string = "datablock";
    public metadata: Metadata = new Metadata();

    public constructor(
        public start: number,
        public end: number,
        public ordinal: number,
        public data: Record<string, JsonFrontmatterEntry>,
        public blockId?: string
    ) {}

    public build(): JsonMarkdownDatablock {
        return {
            $type: "datablock",
            $ordinal: this.ordinal,
            $position: { start: this.start, end: this.end },
            $infields: this.metadata.finishInlineFields(),
            $tags: this.metadata.finishTags(),
            $links: this.metadata.finishLinks(),
            $blockId: this.blockId,
            $data: this.data,
        };
    }
}

/** Base block metadata used for non-specific blocks. */
export class BaseBlockData {
    public metadata: Metadata = new Metadata();

    public constructor(
        public start: number,
        public end: number,
        public ordinal: number,
        public type: string,
        public blockId?: string
    ) {}

    public build(): JsonMarkdownBlock {
        return {
            $type: this.type,
            $ordinal: this.ordinal,
            $position: { start: this.start, end: this.end },
            $infields: this.metadata.finishInlineFields(),
            $tags: this.metadata.finishTags(),
            $links: this.metadata.finishLinks(),
            $blockId: this.blockId,
        };
    }
}

export type BlockData = ListBlockData | CodeblockData | DatablockData | BaseBlockData;

/** Utility for constructing markdown list items. */
export class ListItemData {
    public metadata: Metadata = new Metadata();
    public elements: ListItemData[] = [];

    public constructor(
        public start: number,
        public end: number,
        public parentLine: number,
        public blockId?: string,
        public status?: string
    ) {}

    public build(): JsonMarkdownListItem {
        return {
            $parentLine: this.parentLine,
            $position: { start: this.start, end: this.end },
            $blockId: this.blockId,
            $elements: this.elements.map((element) => element.build()),
            $type: this.status ? "task" : "list",
            $infields: this.metadata.finishInlineFields(),
            $tags: this.metadata.finishTags(),
            $links: this.metadata.finishLinks(),
            $status: this.status,
        } as JsonMarkdownTaskItem;
    }
}<|MERGE_RESOLUTION|>--- conflicted
+++ resolved
@@ -138,16 +138,6 @@
     // All list items in lists. Start with a simple trivial pass.
     const listItems = new BTree<number, ListItemData>(undefined, (a, b) => a - b);
     for (const list of metadata.listItems || []) {
-<<<<<<< HEAD
-        const item = convertListItem(list);
-        let content = lines
-            .slice(item.$position.start, (item.$position.end) + 1).join("\n")
-            /** strip inline fields maybe */
-        let marker = content.split("\n")[0].replace(/>|\t/g, "").trim().slice(0, 1)
-        item.$symbol = marker;
-        item.$text = content.replace(/[\-+\*]\s\[.\]\s/, "");
-        listItems.set(item.$position.start, item);
-=======
         const item = new ListItemData(
             list.position.start.line,
             list.position.end.line,
@@ -155,27 +145,25 @@
             list.id,
             list.task
         );
+				let content = lines
+            .slice(item.start, (item.end) + 1).join("\n")
+            /** strip inline fields maybe */
+        item.text = content.replace(/[\-+\*]\s\[.\]\s/, "");
         listItems.set(item.start, item);
->>>>>>> 0d112b41
     }
 
     // In the second list pass, actually construct the list heirarchy.
     for (const item of listItems.values()) {
-<<<<<<< HEAD
-        let content = lines
-            .slice(item.$position.start, (item.$position.end) + 1).join("\n")
+				let content = lines
+            .slice(item.start, (item.end) + 1).join("\n")
             .replace(/^[\t\f\v ]+|[\-*+]\s/gm, "")
             /** strip inline fields maybe */
             // .replace(/[\[\(].*?::\s*.*?[\]\)]/gm, "")
-        item.$text = content;
-        if (item.$parentLine < 0) {
-            const listBlock = blocks.get(-item.$parentLine);
-            if (!listBlock || !(listBlock.$type === "list")) continue;
-=======
+        item.text = content;
+
         if (item.parentLine < 0) {
             const listBlock = blocks.get(-item.parentLine);
             if (!listBlock || !(listBlock.type === "list")) continue;
->>>>>>> 0d112b41
 
             (listBlock as ListBlockData).items.push(item);
         } else {
@@ -600,7 +588,7 @@
 export class ListItemData {
     public metadata: Metadata = new Metadata();
     public elements: ListItemData[] = [];
-
+		public text: string;
     public constructor(
         public start: number,
         public end: number,
