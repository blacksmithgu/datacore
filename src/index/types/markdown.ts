/**
 * @module indexables
 */
import { Link, Literal, Literals } from "expression/literal";
import { getFileTitle } from "utils/normalizers";
import {
    FILE_TYPE,
    File,
    Indexable,
    LINKABLE_TYPE,
    LINKBEARING_TYPE,
    Linkable,
    Linkbearing,
    TAGGABLE_TYPE,
    Taggable,
} from "index/types/indexable";
import { DateTime } from "luxon";
import { Extractors, FIELDBEARING_TYPE, Field, FieldExtractor, Fieldbearing } from "../../expression/field";
import { InlineField, jsonInlineField, valueInlineField } from "index/import/inline-field";
import {
    LineSpan,
    JsonMarkdownPage,
    JsonMarkdownSection,
    JsonMarkdownBlock,
    JsonMarkdownListBlock,
    JsonMarkdownListItem,
    JsonMarkdownTaskItem,
    JsonMarkdownDatablock as JsonMarkdownDatablock,
    JsonMarkdownCodeblock,
    JsonFrontmatterEntry,
} from "./json/markdown";
import { mapObjectValues } from "utils/data";
import { JsonConversion } from "./json/common";

/** A markdown file in the vault; the source of most metadata. */
export class MarkdownPage implements File, Linkbearing, Taggable, Indexable, Fieldbearing {
    /** All of the types that a markdown file is. */
    static TYPES = [FILE_TYPE, "markdown", "page", TAGGABLE_TYPE, LINKABLE_TYPE, LINKBEARING_TYPE, FIELDBEARING_TYPE];

    // Use static types for all markdown files.
    $types: string[] = MarkdownPage.TYPES;
    $typename: string = "Page";

    // Markdown file IDs are always just the full path.
    get $id() {
        return this.$path;
    }
    // The file of a file is... it's file.
    get $file() {
        return this.$path;
    }

    /** Frontmatter values in the file, if present. Maps lower case frontmatter key -> entry. */
    $frontmatter?: Record<string, FrontmatterEntry>;
    /** Map of all distinct inline fields in the document. Maps lower case key name -> full metadata. */
    $infields: Record<string, InlineField>;

    /** The path this file exists at. */
    $path: string;
    /** Obsidian-provided date this page was created. */
    $ctime: DateTime;
    /** Obsidian-provided date this page was modified. */
    $mtime: DateTime;
    /** The extension; for markdown files, almost always '.md'. */
    $extension: string;
    /** Obsidian-provided size of this page in bytes. */
    $size: number = 0;
    /** The full extent of the file (start 0, end the number of lines in the file.) */
    $position: LineSpan;
    /** The exact tags in the file. */
    $tags: string[];
    /** All links in the file. */
    $links: Link[];
    /**
     * All child markdown sections of this markdown file. The initial section before any content is special and is
     * named with the title of the file.
     */
    $sections: MarkdownSection[] = [];

    /** Create a markdown file from the given raw values. */
    static from(raw: JsonMarkdownPage, normalizer: LinkNormalizer = NOOP_NORMALIZER): MarkdownPage {
        const sections = raw.$sections.map((sect) => MarkdownSection.from(sect, raw.$path, normalizer));

        return new MarkdownPage({
            $path: raw.$path,
            $frontmatter: raw.$frontmatter
                ? mapObjectValues(raw.$frontmatter, (fm) => normalizeLinks(valueFrontmatterEntry(fm), normalizer))
                : undefined,
            $infields: mapObjectValues(raw.$infields, (field) => normalizeLinks(valueInlineField(field), normalizer)),
            $ctime: DateTime.fromMillis(raw.$ctime),
            $mtime: DateTime.fromMillis(raw.$mtime),
            $extension: raw.$extension,
            $size: raw.$size,
            $position: raw.$position,
            $tags: raw.$tags,
            $links: raw.$links.map((link) => normalizer(Link.fromObject(link))),
            $sections: sections,
        });
    }

    private constructor(init: Partial<MarkdownPage>) {
        Object.assign(this, init);
    }

    /** Return the number of lines in the document. */
    get $lineCount() {
        return this.$position.end;
    }

    /** The name of the file. */
    get $name() {
        return getFileTitle(this.$path);
    }

    /** A link to this file. */
    get $link() {
        return Link.file(this.$path);
    }

    /** All of the indexed fields in this object. */
    get fields(): Field[] {
        return MarkdownPage.FIELD_DEF(this);
    }

    /** Get the full field definition for the given field. */
    public field(key: string): Field | undefined {
        return MarkdownPage.FIELD_DEF(this, key)?.[0];
    }

    /** Get the value for the given field. */
    public value(key: string): Literal | undefined {
        return this.field(key)?.value;
    }

    /** Convert this page into it's partial representation for saving. */
    public json(): JsonMarkdownPage {
        return {
            $path: this.$path,
            $frontmatter: this.$frontmatter ? mapObjectValues(this.$frontmatter, jsonFrontmatterEntry) : undefined,
            $infields: mapObjectValues(this.$infields, jsonInlineField),
            $ctime: this.$ctime.toMillis(),
            $mtime: this.$mtime.toMillis(),
            $extension: this.$extension,
            $size: this.$size,
            $position: this.$position,
            $tags: this.$tags,
            $links: this.$links.map((link) => link.toObject()),
            $sections: this.$sections.map((sect) => sect.json()),
        };
    }

    private static FIELD_DEF: FieldExtractor<MarkdownPage> = Extractors.merge(
        Extractors.intrinsics(),
        Extractors.frontmatter((f) => f.$frontmatter),
        Extractors.inlineFields((f) => f.$infields)
    );
}

export class MarkdownSection implements Indexable, Taggable, Linkable, Linkbearing, Fieldbearing {
    /** All of the types that a markdown section is. */
    static TYPES = ["markdown", "section", TAGGABLE_TYPE, LINKABLE_TYPE, LINKBEARING_TYPE, FIELDBEARING_TYPE];

    /** Path of the file that this section is in. */
    $types: string[] = MarkdownSection.TYPES;
    $typename: string = "Section";
    $id: string;
    $file: string;

    /** The index of this section in the file. */
    $ordinal: number;
    /** The title of the section; the root (implicit) section will have the title of the page. */
    $title: string;
    /** The indentation level of the section (1 - 6). */
    $level: number;
    /** The span of lines indicating the position of the section. */
    $position: LineSpan;
    /** All tags on the file. */
    $tags: string[];
    /** All links in the file. */
    $links: Link[];
    /** All of the markdown blocks in this section. */
    $blocks: MarkdownBlock[];
    /** Map of all distinct inline fields in the document, from key name -> metadata. */
    $infields: Record<string, InlineField>;

    /** Convert raw markdown section data to the appropriate class. */
    static from(raw: JsonMarkdownSection, file: string, normalizer: LinkNormalizer = NOOP_NORMALIZER): MarkdownSection {
        const blocks = raw.$blocks.map((block) => MarkdownBlock.from(block, file, normalizer));
        return new MarkdownSection({
            $file: file,
            $id: MarkdownSection.readableId(file, raw.$title, raw.$ordinal),
            $ordinal: raw.$ordinal,
            $title: raw.$title,
            $level: raw.$level,
            $position: raw.$position,
            $tags: raw.$tags,
            $links: raw.$links.map((l) => normalizer(Link.fromObject(l))),
            $blocks: blocks,
            $infields: mapObjectValues(raw.$infields, (i) => normalizeLinks(valueInlineField(i), normalizer)),
        });
    }

    private constructor(init: Partial<MarkdownSection>) {
        Object.assign(this, init);
    }

    /** Obtain the number of lines in the section. */
    get $lineCount(): number {
        return this.$position.end - this.$position.start;
    }

    /** Alias for title which allows searching over pages and sections by 'name'. */
    get $name(): string {
        return this.$title;
    }

    /** Return a link to this section. */
    get $link(): Link {
        return Link.header(this.$file, this.$title);
    }

    /** All of the indexed fields in this object. */
    get fields(): Field[] {
        return MarkdownSection.FIELD_DEF(this);
    }

    /** Fetch a specific field by key. */
    public field(key: string): Field {
        return MarkdownSection.FIELD_DEF(this, key)?.[0];
    }

    public value(key: string): Literal | undefined {
        return this.field(key)?.value;
    }

    public json(): JsonMarkdownSection {
        return {
            $ordinal: this.$ordinal,
            $title: this.$title,
            $level: this.$level,
            $position: this.$position,
            $tags: this.$tags,
            $links: this.$links.map((link) => link.toObject()),
            $blocks: this.$blocks.map((block) => block.json()),
            $infields: mapObjectValues(this.$infields, jsonInlineField),
        };
    }

    private static FIELD_DEF: FieldExtractor<MarkdownSection> = Extractors.merge(
        Extractors.intrinsics(),
        Extractors.inlineFields((f) => f.$infields)
    );

    /** Generate a readable ID for this section using the first 8 characters of the string and the ordinal. */
    static readableId(file: string, title: string, ordinal: number): string {
        const first8 = title.substring(0, Math.min(title.length, 8)).replace(/[^A-Za-z0-9-_]+/gi, "-");

        return `${file}/section${ordinal}/${first8}`;
    }
}

/** Base class for all markdown blocks. */
export class MarkdownBlock implements Indexable, Linkbearing, Taggable, Fieldbearing {
    static TYPES = ["markdown", "block", LINKBEARING_TYPE, TAGGABLE_TYPE, FIELDBEARING_TYPE];

    $types: string[] = MarkdownBlock.TYPES;
    $typename: string = "Block";
    $id: string;
    $file: string;

    /** The index of this block in the file. */
    $ordinal: number;
    /** The position/extent of the block. */
    $position: LineSpan;
    /** All tags on the block. */
    $tags: string[];
    /** All links in the file. */
    $links: Link[];
    /** Map of all distinct inline fields in the document, from key name -> metadata. */
    $infields: Record<string, InlineField>;
    /** If present, the distinct block ID for this block. */
    $blockId?: string;
    /** The type of block - paragraph, list, and so on. */
    $type: string;

    static from(object: JsonMarkdownBlock, file: string, normalizer: LinkNormalizer = NOOP_NORMALIZER): MarkdownBlock {
        if (object.$type === "list") {
            return MarkdownListBlock.from(object as JsonMarkdownListBlock, file, normalizer);
        } else if (object.$type === "datablock") {
            return MarkdownDatablock.from(object as JsonMarkdownDatablock, file, normalizer);
        } else if (object.$type === "codeblock") {
            return MarkdownCodeblock.from(object as JsonMarkdownCodeblock, file, normalizer);
        }

        return new MarkdownBlock({
            $file: file,
            $id: MarkdownBlock.readableId(file, object.$ordinal),
            $ordinal: object.$ordinal,
            $position: object.$position,
            $tags: object.$tags,
            $links: object.$links.map((l) => normalizer(Link.fromObject(l))),
            $infields: mapObjectValues(object.$infields, (i) => normalizeLinks(valueInlineField(i), normalizer)),
            $blockId: object.$blockId,
            $type: object.$type,
        });
    }

    protected constructor(init: Partial<MarkdownBlock>) {
        Object.assign(this, init);
    }

    /** If this block has a block ID, the link to this block. */
    get $link(): Link | undefined {
        if (this.$blockId) return Link.block(this.$file, this.$blockId);
        else return undefined;
    }

    /** All of the indexed fields in this object. */
    get fields() {
        return MarkdownBlock.FIELD_DEF(this);
    }

    /** Fetch a specific field by key. */
    public field(key: string) {
        return MarkdownBlock.FIELD_DEF(this, key)?.[0];
    }

    public value(key: string): Literal | undefined {
        return this.field(key)?.value;
    }

    public json(): JsonMarkdownBlock {
        return {
            $ordinal: this.$ordinal,
            $position: this.$position,
            $tags: this.$tags,
            $links: this.$links.map((l) => l.toObject()),
            $infields: mapObjectValues(this.$infields, jsonInlineField),
            $blockId: this.$blockId,
            $type: this.$type,
        };
    }

    static FIELD_DEF: FieldExtractor<MarkdownBlock> = Extractors.merge(
        Extractors.intrinsics(),
        Extractors.inlineFields((f) => f.$infields)
    );

    /** Generate a readable ID for this block using the ordinal of the block. */
    static readableId(file: string, ordinal: number): string {
        return `${file}/block${ordinal}`;
    }
}

/** Special block for markdown lists (of either plain list entries or tasks). */
export class MarkdownListBlock extends MarkdownBlock implements Taggable, Linkbearing {
    static TYPES = ["markdown", "block", "block-list", TAGGABLE_TYPE, LINKBEARING_TYPE];

    $types: string[] = MarkdownListBlock.TYPES;
    $typename: string = "List Block";

    /** The list items inside of this block. */
    $elements: MarkdownListItem[];

    /** Create a list block from a serialized value. */
    static from(
        object: JsonMarkdownListBlock,
        file: string,
        normalizer: LinkNormalizer = NOOP_NORMALIZER
    ): MarkdownListBlock {
        const elements = object.$elements.map((elem) => MarkdownListItem.from(elem, file, normalizer));
        return new MarkdownListBlock({
            // TODO: This is shared with other blocks, should probably be fixed.
            $file: file,
            $id: MarkdownBlock.readableId(file, object.$ordinal),
            $ordinal: object.$ordinal,
            $position: object.$position,
            $tags: object.$tags,
            $links: object.$links.map((l) => normalizer(Link.fromObject(l))),
            $infields: mapObjectValues(object.$infields, (i) => normalizeLinks(valueInlineField(i), normalizer)),
            $blockId: object.$blockId,
            $elements: elements,
            $type: "list",
        });
    }

    public json(): JsonMarkdownListBlock {
        return Object.assign(super.json(), {
            $elements: this.$elements.map((elem) => elem.json()),
        }) as JsonMarkdownListBlock;
    }

    public constructor(init: Partial<MarkdownListBlock>) {
        super(init);
    }
}

/** A block containing markdown code. */
export class MarkdownCodeblock extends MarkdownBlock implements Indexable, Fieldbearing, Linkbearing {
    static TYPES = ["markdown", "block", "codeblock", TAGGABLE_TYPE, LINKBEARING_TYPE, FIELDBEARING_TYPE];

    $types: string[] = MarkdownCodeblock.TYPES;
    $languages: string[];
    $contentPosition: { start: number; end: number };
    $style: "fenced" | "indent";

    public constructor(init: Partial<MarkdownCodeblock>) {
        super(init);
    }

    static from(
        object: JsonMarkdownCodeblock,
        file: string,
        normalizer: LinkNormalizer = NOOP_NORMALIZER
    ): MarkdownCodeblock {
        return new MarkdownCodeblock({
            $file: file,
            $id: MarkdownCodeblock.readableId(file, object.$position.start),
            $position: object.$position,
            $ordinal: object.$ordinal,
            $typename: "Codeblock",
            $type: "codeblock",
            $blockId: object.$blockId,
            $languages: object.$languages,
            $links: object.$links.map((link) => normalizer(Link.fromObject(link))),
            $tags: object.$tags,
            $infields: mapObjectValues(object.$infields, valueInlineField),
            $contentPosition: object.$contentPosition,
            $style: object.$style,
        });
    }

    /** All of the indexed fields in this object. */
    get fields() {
        return MarkdownCodeblock.SUB_FIELD_DEF(this);
    }

    /** Fetch a specific field by key. */
    public field(key: string) {
        return MarkdownCodeblock.SUB_FIELD_DEF(this, key)?.[0];
    }

    public value(key: string): Literal | undefined {
        return this.field(key)?.value;
    }

    public json(): JsonMarkdownCodeblock {
        return Object.assign(super.json(), {
            $languages: this.$languages,
            $contentPosition: this.$contentPosition,
            $style: this.$style,
        }) as JsonMarkdownCodeblock;
    }

    static readableId(file: string, line: number): string {
        return `${file}/codeblock${line}`;
    }

    static SUB_FIELD_DEF: FieldExtractor<MarkdownCodeblock> = Extractors.merge<MarkdownCodeblock>(
        MarkdownBlock.FIELD_DEF
    );
}

/** A data-annotated YAML codeblock. */
export class MarkdownDatablock extends MarkdownBlock implements Indexable, Fieldbearing, Linkbearing {
    static TYPES = ["markdown", "block", "datablock", TAGGABLE_TYPE, LINKBEARING_TYPE, FIELDBEARING_TYPE];

    $types: string[] = MarkdownDatablock.TYPES;
    $data: Record<string, FrontmatterEntry>;

    public constructor(init: Partial<MarkdownDatablock>) {
        super(init);
    }

    static from(
        object: JsonMarkdownDatablock,
        file: string,
        normalizer: LinkNormalizer = NOOP_NORMALIZER
    ): MarkdownDatablock {
        // Datablocks are based on what is essentially just frontmatter; we can apply
        // the same normalization logic to them.
        const normdata = normalizeLinks(mapObjectValues(object.$data, valueFrontmatterEntry), normalizer);
        const links = gatherLinks(normdata);
        const tags = gatherTags(normdata);

        return new MarkdownDatablock({
            $file: file,
            $id: MarkdownDatablock.readableId(file, object.$position.start),
            $position: object.$position,
            $infields: {},
            $ordinal: object.$ordinal,
            $data: normdata,
            $links: links,
            $typename: "Datablock",
            $tags: tags,
            $type: "datablock",
            $blockId: object.$blockId,
        });
    }

    /** All of the indexed fields in this object. */
    get fields() {
        return MarkdownDatablock.SUB_FIELD_DEF(this);
    }

    /** Fetch a specific field by key. */
    public field(key: string) {
        return MarkdownDatablock.SUB_FIELD_DEF(this, key)?.[0];
    }

    public value(key: string): Literal | undefined {
        return this.field(key)?.value;
    }

    public json(): JsonMarkdownDatablock {
        return Object.assign(super.json(), {
            $data: mapObjectValues(this.$data, jsonFrontmatterEntry),
        }) as JsonMarkdownDatablock;
    }

    static readableId(file: string, line: number): string {
        return `${file}/datablock${line}`;
    }

    static SUB_FIELD_DEF: FieldExtractor<MarkdownDatablock> = Extractors.merge<MarkdownDatablock>(
        MarkdownBlock.FIELD_DEF,
        Extractors.frontmatter((f) => f.$data)
    );
}

/** A specific list item in a list. */
export class MarkdownListItem implements Indexable, Linkbearing, Taggable, Fieldbearing {
    static TYPES = ["markdown", "list-item", LINKBEARING_TYPE, TAGGABLE_TYPE, FIELDBEARING_TYPE];

    $types: string[] = MarkdownListItem.TYPES;
    $typename: string = "List Item";
    $id: string;
    $file: string;

    /** The position of the list item in the file. */
    $position: LineSpan;
    /** Child elements of this list item. */
    $elements: MarkdownListItem[];
    /** The type of list item that this element is. */
    $type: string;
    /** Exact tags on this list item. */
    $tags: string[];
    /** Map of all distinct inline fields in the document, from key name -> metadata. */
    $infields: Record<string, InlineField>;
    /** All links in the file. */
    $links: Link[];
    /** The block ID of this list item if present. */
    $blockId?: string;
    /**
     * The line number of the parent of this list item.
     * If a positive number, then this list element is a child
     * of the list element at that line.
     *
     * If a negative number, then this list element is a root element
     * of a list starting at that line (negated). I.e., -7 means
     * this is a root element of the list starting at line 7.
     */
    $parentLine: number;
    /** The marker used to start the list item (such as - or + or *). On a malformed task, may be undefined. */
    $symbol?: string;
    /** The text contents of the list item. */
    $text?: string;

    /** Create a list item from a serialized object. */
    static from(
        object: JsonMarkdownListItem,
        file: string,
        normalizer: LinkNormalizer = NOOP_NORMALIZER
    ): MarkdownListItem {
        if (object.$type === "task") return MarkdownTaskItem.from(object as JsonMarkdownTaskItem, file, normalizer);

        const elements = object.$elements.map((elem) => MarkdownListItem.from(elem, file, normalizer));
        return new MarkdownListItem({
            $file: file,
            $id: MarkdownListItem.readableId(file, object.$position.start),
            $position: object.$position,
            $elements: elements,
            $type: object.$type,
            $tags: object.$tags,
            $infields: mapObjectValues(object.$infields, (i) => normalizeLinks(valueInlineField(i), normalizer)),
            $links: object.$links.map((l) => normalizer(Link.fromObject(l))),
            $blockId: object.$blockId,
            $parentLine: object.$parentLine,
            $text: object.$text,
            $symbol: object.$symbol,
        });
    }

    protected constructor(init: Partial<MarkdownListItem>) {
        Object.assign(this, init);
    }

    /** Get the line that this list item starts on. */
    get $line(): number {
        return this.$position.start;
    }

    /** The number of lines in this list item. */
    get $lineCount(): number {
        return this.$position.end - this.$position.start + 1;
    }

    /** Cleaned text that is garaunteed to be non-null and has indenation and inline fields removed. */
    get $cleantext() {
        if (!this.$text) return "";

        return (
            this.$text
                // Eliminate [key:: value] annotations.
                .replace(/(.*?)([\[\(][^:(\[]+::\s*.*?[\]\)]\s*)$/gm, "$1")
                // Trim whitespace.
                .trim()
        );
    }

    /** All of the indexed fields in this object. */
    get fields() {
        return MarkdownListItem.FIELD_DEF(this);
    }

    /** Fetch a specific field by key. */
    public field(key: string) {
        return MarkdownListItem.FIELD_DEF(this, key)?.[0];
    }

    public value(key: string): Literal | undefined {
        return this.field(key)?.value;
    }

    public json(): JsonMarkdownListItem {
        return {
            $position: this.$position,
            $elements: this.$elements.map((elem) => elem.json()),
            $type: this.$type,
            $tags: this.$tags,
            $infields: mapObjectValues(this.$infields, jsonInlineField),
            $links: this.$links,
            $blockId: this.$blockId,
            $parentLine: this.$parentLine,
            $symbol: this.$symbol,
            $text: this.$text,
        };
    }

    private static FIELD_DEF: FieldExtractor<MarkdownListItem> = Extractors.merge(
        Extractors.intrinsics(),
        Extractors.inlineFields((f) => f.$infields)
    );

    /** Generate a readable ID for this item using the line number. */
    static readableId(file: string, line: number): string {
        return `${file}/list${line}`;
    }
}

/** A specific task inside of a markdown list. */
export class MarkdownTaskItem extends MarkdownListItem implements Indexable, Linkbearing, Taggable, Fieldbearing {
    static TYPES = ["markdown", "list-item", "task", LINKBEARING_TYPE, TAGGABLE_TYPE, FIELDBEARING_TYPE];

    $types: string[] = MarkdownTaskItem.TYPES;
    $typename: string = "Task";

    /** The text inside of the task item. */
    $status: string;

    public static from(object: JsonMarkdownTaskItem, file: string, normalizer: LinkNormalizer): MarkdownTaskItem {
        const elements = object.$elements.map((elem) => MarkdownListItem.from(elem, file, normalizer));
        return new MarkdownTaskItem({
            $file: file,
            $id: MarkdownListItem.readableId(file, object.$position.start),
            $position: object.$position,
            $elements: elements,
            $type: object.$type,
            $tags: object.$tags,
            $infields: mapObjectValues(object.$infields, (i) => normalizeLinks(valueInlineField(i), normalizer)),
            $links: object.$links.map((l) => normalizer(Link.fromObject(l))),
            $blockId: object.$blockId,
            $parentLine: object.$parentLine,
            $status: object.$status,
            $symbol: object.$symbol,
            $text: object.$text,
        });
    }

    public constructor(init: Partial<MarkdownTaskItem>) {
        super(init);
    }

    public json(): JsonMarkdownListItem {
        return Object.assign(super.json(), {
            $status: this.$status,
        });
    }

    /** Determine if the given task is completed. */
    public get $completed() {
        return this.$status === "x" || this.$status === "X";
    }
}

/** An entry in the frontmatter; includes the raw value, parsed value, and raw key (before lower-casing). */
export interface FrontmatterEntry {
    /** The actual string in frontmatter with exact casing. */
    key: string;
    /** The parsed value of the frontmatter entry (date, duration, etc.). */
    value: Literal;
    /** The raw value of the frontmatter entry before parsing; generally a string or number. */
    raw: string;
}

<<<<<<< HEAD
/** Convert a regular frontmatter entry into a JSON frontmatter entry. 
 * @hidden
*/
=======
/** Convert a regular frontmatter entry into a JSON frontmatter entry.
 * @hidden
 */
>>>>>>> 91c7c64c
export function jsonFrontmatterEntry(raw: FrontmatterEntry): JsonFrontmatterEntry {
    return {
        key: raw.key,
        value: JsonConversion.json(raw.value),
        raw: raw.raw,
    };
}

/** Convert a json frontmatter entry to a regular frontmatter entry.
 * @hidden
 */
export function valueFrontmatterEntry(raw: JsonFrontmatterEntry): FrontmatterEntry {
    return {
        key: raw.key,
        value: JsonConversion.value(raw.value),
        raw: raw.raw,
    };
}

<<<<<<< HEAD
/** Normalize links deeply in the object. 
 * @hidden
*/
=======
/** Normalize links deeply in the object.
 * @hidden
 */
>>>>>>> 91c7c64c
export function normalizeLinks<T extends Literal>(input: T, normalizer: LinkNormalizer): T {
    return Literals.mapLeaves(input, (value) => {
        if (Literals.isLink(value)) return normalizer(value);
        else return value;
    }) as T;
}

/** Recursively gather links from a literal object.
 * @hidden
 */
export function gatherLinks(input: Literal): Link[] {
    const result: Link[] = [];

    Literals.mapLeaves(input, (value) => {
        if (Literals.isLink(value)) result.push(value);
        return null;
    });

    return result;
}

<<<<<<< HEAD
/** Gather tags from a datablock. 
 * @hidden
*/
=======
/** Gather tags from a datablock.
 * @hidden
 */
>>>>>>> 91c7c64c
export function gatherTags(data: Record<string, FrontmatterEntry>): string[] {
    function recurse(input: any): string[] {
        if (Literals.isString(input)) return [input.startsWith("#") ? input : "#" + input];
        else if (Literals.isArray(input)) return input.flatMap(recurse);
        else return [];
    }

    let tags: string[] = [];
    if ("tag" in data) tags = tags.concat(recurse(data["tags"]));
    if ("tags" in data) tags = tags.concat(recurse(data["tags"]));

    return tags;
}

/** A link normalizer which takes in a raw link and produces a normalized link. */
export type LinkNormalizer = (link: Link) => Link;
export const NOOP_NORMALIZER: LinkNormalizer = (x) => x;<|MERGE_RESOLUTION|>--- conflicted
+++ resolved
@@ -713,15 +713,9 @@
     raw: string;
 }
 
-<<<<<<< HEAD
-/** Convert a regular frontmatter entry into a JSON frontmatter entry. 
- * @hidden
-*/
-=======
 /** Convert a regular frontmatter entry into a JSON frontmatter entry.
  * @hidden
  */
->>>>>>> 91c7c64c
 export function jsonFrontmatterEntry(raw: FrontmatterEntry): JsonFrontmatterEntry {
     return {
         key: raw.key,
@@ -741,15 +735,9 @@
     };
 }
 
-<<<<<<< HEAD
-/** Normalize links deeply in the object. 
- * @hidden
-*/
-=======
 /** Normalize links deeply in the object.
  * @hidden
  */
->>>>>>> 91c7c64c
 export function normalizeLinks<T extends Literal>(input: T, normalizer: LinkNormalizer): T {
     return Literals.mapLeaves(input, (value) => {
         if (Literals.isLink(value)) return normalizer(value);
@@ -771,15 +759,9 @@
     return result;
 }
 
-<<<<<<< HEAD
-/** Gather tags from a datablock. 
- * @hidden
-*/
-=======
 /** Gather tags from a datablock.
  * @hidden
  */
->>>>>>> 91c7c64c
 export function gatherTags(data: Record<string, FrontmatterEntry>): string[] {
     function recurse(input: any): string[] {
         if (Literals.isString(input)) return [input.startsWith("#") ? input : "#" + input];
