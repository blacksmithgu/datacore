--- conflicted
+++ resolved
@@ -641,13 +641,8 @@
     });
 }
 
-<<<<<<< HEAD
-/** 
- * Create a parser which parses \<function\>(\<args\>). 
-=======
 /**
  * Create a parser which parses \<function\>(\<args\>).
->>>>>>> 91c7c64c
  * */
 export function createFunction<T>(func: string | P.Parser<string>, args: P.Parser<T>): P.Parser<[string, T]> {
     const realFunc = typeof func === "string" ? P.string(func) : func;
