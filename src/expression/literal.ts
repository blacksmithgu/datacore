--- conflicted
+++ resolved
@@ -1,8 +1,4 @@
-<<<<<<< HEAD
-/** 
-=======
 /**
->>>>>>> 91c7c64c
  * @module expressions
  */
 import { DateTime, Duration } from "luxon";
@@ -398,19 +394,11 @@
  * @group Common Types
  */
 export type GroupElement<T> = { key: Literal; rows: Grouping<T> };
-<<<<<<< HEAD
-/** 
- * A grouping, which can be either:
- * - an array of elements of type `T`, or
- * - an array of {@link Groupelement}s
- * 
-=======
 /**
  * A grouping, which can be either:
  * - an array of elements of type `T`, or
  * - an array of {@link Groupelement}s
  *
->>>>>>> 91c7c64c
  * @group Common Types
  */
 export type Grouping<T> = T[] | GroupElement<T>[];
