--- conflicted
+++ resolved
@@ -1,14 +1,8 @@
 import { getFileTitle, normalizeHeaderForLink } from "utils/normalizers";
 
-<<<<<<< HEAD
-/** The Obsidian 'link', used for uniquely describing a file, header, or block. 
- * @group Common Types
-*/
-=======
 /** The Obsidian 'link', used for uniquely describing a file, header, or block.
  * @group Common Types
  */
->>>>>>> 91c7c64c
 export class Link {
     /** The file path this link points to. */
     public path: string;
@@ -181,15 +175,9 @@
     }
 }
 
-<<<<<<< HEAD
-/** Serialized form of a link. 
- * @hidden
-*/
-=======
 /** Serialized form of a link.
  * @hidden
  */
->>>>>>> 91c7c64c
 export interface JsonLink {
     /** The file path this link points to. */
     path: string;
