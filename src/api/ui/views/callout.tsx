--- conflicted
+++ resolved
@@ -36,24 +36,6 @@
 }: PropsWithChildren<CalloutProps>) {
     const [open, setOpen] = useControlledState(initialOpen ?? true, openProp, onOpenChange);
 
-<<<<<<< HEAD
-    const cnames = ["datacore", "callout"];
-    if (collapsible) cnames.push("is-collapsible");
-
-		let foldCnames = ["callout-fold"];
-    if (!open) {
-        foldCnames.push("is-collapsed");
-        cnames.push("is-collapsed");
-    } else {
-        foldCnames.remove("is-collapsed");
-        cnames.remove("is-collapsed");
-    }
-		const contentRef = useRef<HTMLDivElement>(null)
-		useEffect(() => {
-			contentRef.current && (contentRef.current.style.height = open ? contentRef.current.scrollHeight.toString() + "px" : "0")
-		}, [open])	
-=======
->>>>>>> f9179b5b
     return (
         <div
             data-callout-metadata
@@ -61,27 +43,6 @@
             data-callout-fold={open ? "+" : "-"}
             className={combineClasses("datacore", "callout", collapsible ? "is-collapsible" : undefined)}
         >
-<<<<<<< HEAD
-            <div className="callout-title" onClick={() => collapsible && setOpen(!open) }>
-                {icon && <div className="callout-icon">{icon}</div>}
-                <div className="callout-title-inner">{title}</div>
-                {collapsible && <div className={foldCnames.join(" ")}>
-                    <svg
-                        xmlns="http://www.w3.org/2000/svg"
-                        width="24"
-                        height="24"
-                        viewBox="0 0 24 24"
-                        fill="none"
-                        stroke="currentColor"
-                        stroke-width="2"
-                        stroke-linecap="round"
-                        stroke-linejoin="round"
-                        class="svg-icon lucide-chevron-down"
-                    >
-                        <path d="m6 9 6 6 6-6"></path>
-                    </svg>
-                </div>}
-=======
             <div className="callout-title" onClick={() => collapsible && setOpen(!open)}>
                 {icon && <div className="callout-icon">{icon}</div>}
                 <div className="callout-title-inner">{title}</div>
@@ -103,7 +64,6 @@
                         </svg>
                     </div>
                 )}
->>>>>>> f9179b5b
             </div>
             {open && <div className="callout-content">{children}</div>}
         </div>
