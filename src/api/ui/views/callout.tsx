--- conflicted
+++ resolved
@@ -1,10 +1,6 @@
 /**
  * @module views
-<<<<<<< HEAD
-*/
-=======
  */
->>>>>>> 91c7c64c
 import { VNode } from "preact";
 import { PropsWithChildren } from "preact/compat";
 import { useControlledState } from "ui/hooks";
