--- conflicted
+++ resolved
@@ -1,10 +1,6 @@
 /**
  * @module views
-<<<<<<< HEAD
-*/
-=======
- */
->>>>>>> 91c7c64c
+ */
 import { GroupElement, Grouping, Groupings, Literal, Literals } from "expression/literal";
 import { useContext, useMemo, useRef } from "preact/hooks";
 import { CURRENT_FILE_CONTEXT, Lit } from "ui/markdown";
@@ -15,19 +11,11 @@
 
 import "./table.css";
 
-<<<<<<< HEAD
-/** A simple column definition which allows for custom renderers and titles. 
- * @group Props
- * @typeParam T - the type of each row
- * @typeParam V - the type of the value in this column
-*/
-=======
 /** A simple column definition which allows for custom renderers and titles.
  * @group Props
  * @typeParam T - the type of each row
  * @typeParam V - the type of the value in this column
  */
->>>>>>> 91c7c64c
 export interface VanillaColumn<T, V = Literal> {
     /** The unique ID of this table column; you cannot have multiple columns with the same ID in a given table. */
     id: string;
@@ -45,29 +33,17 @@
     render?: (value: V, object: T) => Literal | VNode;
 }
 
-<<<<<<< HEAD
-/** Metadata for configuring how groupings in the data should be handled. 
- * @group Props
-*/
-=======
 /** Metadata for configuring how groupings in the data should be handled.
  * @group Props
  */
->>>>>>> 91c7c64c
 export interface GroupingConfig<T> {
     /** How a grouping with the given key and set of rows should be handled. */
     render?: (key: Literal, rows: Grouping<T>) => Literal | VNode;
 }
 
-<<<<<<< HEAD
-/** All available props for a vanilla table. 
- * @group Props
-*/
-=======
 /** All available props for a vanilla table.
  * @group Props
  */
->>>>>>> 91c7c64c
 export interface VanillaTableProps<T> {
     /** The columns to render in the table. */
     columns: VanillaColumn<T>[];
@@ -91,17 +67,10 @@
     scrollOnPaging?: boolean | number;
 }
 
-<<<<<<< HEAD
-/** A simple table which supports grouping, sorting, paging, and custom columns. 
- * @group Components
- * @param props 
-*/
-=======
 /** A simple table which supports grouping, sorting, paging, and custom columns.
  * @group Components
  * @param props
  */
->>>>>>> 91c7c64c
 export function VanillaTable<T>(props: VanillaTableProps<T>) {
     // Cache columns by reference equality of the specific columns. Columns have various function references
     // inside them and so cannot be compared by value equality.
@@ -158,15 +127,9 @@
     );
 }
 
-<<<<<<< HEAD
-/** An individual column cell in the table. 
- * @hidden
-*/
-=======
 /** An individual column cell in the table.
  * @hidden
  */
->>>>>>> 91c7c64c
 export function VanillaTableHeaderCell<T>({ column }: { column: VanillaColumn<T> }) {
     const header: string | VNode = useMemo(() => {
         if (!column.title) {
@@ -191,15 +154,9 @@
     );
 }
 
-<<<<<<< HEAD
-/** A grouping in the table, or an individual row. 
- * @hidden
-*/
-=======
 /** A grouping in the table, or an individual row.
  * @hidden
  */
->>>>>>> 91c7c64c
 export function VanillaRowGroup<T>({
     level,
     columns,
@@ -227,15 +184,9 @@
     }
 }
 
-<<<<<<< HEAD
-/** A header of a grouped set of columns. 
- * @hidden
-*/
-=======
 /** A header of a grouped set of columns.
  * @hidden
  */
->>>>>>> 91c7c64c
 export function TableGroupHeader<T>({
     level,
     value,
@@ -266,15 +217,9 @@
     );
 }
 
-<<<<<<< HEAD
-/** A single row inside the table. 
- * @hidden
-*/
-=======
 /** A single row inside the table.
  * @hidden
  */
->>>>>>> 91c7c64c
 export function TableRow<T>({ level, row, columns }: { level: number; row: T; columns: VanillaColumn<T>[] }) {
     return (
         <tr className="datacore-table-row" style={level ? `padding-left: ${level * 5}px` : undefined}>
@@ -285,15 +230,9 @@
     );
 }
 
-<<<<<<< HEAD
-/** A single cell inside of a row of the table. 
- * @hidden
-*/
-=======
 /** A single cell inside of a row of the table.
  * @hidden
  */
->>>>>>> 91c7c64c
 export function TableRowCell<T>({ row, column }: { row: T; column: VanillaColumn<T> }) {
     const value = useMemo(() => column.value(row), [row, column.value]);
     const renderable = useMemo(() => {
