--- conflicted
+++ resolved
@@ -1,21 +1,13 @@
 /**
  * @module views
-<<<<<<< HEAD
-*/
-=======
  */
->>>>>>> 91c7c64c
 import { Literal } from "expression/literal";
 import { CURRENT_FILE_CONTEXT, Lit } from "ui/markdown";
 
 import { VNode, isValidElement } from "preact";
 import { useContext } from "preact/hooks";
 
-<<<<<<< HEAD
-/** 
-=======
 /**
->>>>>>> 91c7c64c
  * State for a {@link ListView}
  * @typeParam T - the type of the items contained in the list
  * @group States
@@ -26,11 +18,7 @@
      *
      * Lists with no special markup just have each element rendered directly as-is without any wrapping
      * inside of a single div.
-<<<<<<< HEAD
-		 * 
-=======
      *
->>>>>>> 91c7c64c
      */
     type?: "ordered" | "unordered" | "none";
 
@@ -48,15 +36,9 @@
 }
 
 /**
-<<<<<<< HEAD
- * 
- * A simple and responsive list view. 
- * @group Components 
-=======
  *
  * A simple and responsive list view.
  * @group Components
->>>>>>> 91c7c64c
  */
 export function ListView<T>(state: ListState<T>) {
     // const settings = useContext(SETTINGS_CONTEXT);
@@ -98,15 +80,9 @@
     }
 }
 
-<<<<<<< HEAD
-/** No-op element renderer. 
- * @hidden
-*/
-=======
 /** No-op element renderer.
  * @hidden
  */
->>>>>>> 91c7c64c
 function identity<T>(element: T): T {
     return element;
 }
