--- conflicted
+++ resolved
@@ -1,10 +1,6 @@
 /**
  * @module views
-<<<<<<< HEAD
-*/
-=======
  */
->>>>>>> 91c7c64c
 
 import { Literal } from "expression/literal";
 import { VNode } from "preact";
@@ -13,11 +9,7 @@
 import "./cards.css";
 /**
  * Props for the card component
-<<<<<<< HEAD
- * 
-=======
  *
->>>>>>> 91c7c64c
  * @group Props
  */
 export interface CardProps<T> {
@@ -38,13 +30,8 @@
 }
 /**
  * A card with a title and content
-<<<<<<< HEAD
- * 
- * @group Components 
-=======
  *
  * @group Components
->>>>>>> 91c7c64c
  */
 export function Card<T>(props: CardProps<T>) {
     const cardTitle = useMemo(() => {
