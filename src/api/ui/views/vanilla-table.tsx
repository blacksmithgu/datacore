import { GroupElement, Grouping, Groupings, Literal, Literals } from "expression/literal";
import { useCallback, useContext, useMemo, useRef, useState } from "preact/hooks";
import { CURRENT_FILE_CONTEXT, Lit } from "ui/markdown";
import { useInterning } from "ui/hooks";
import { Fragment } from "preact/jsx-runtime";
import { VNode, isValidElement } from "preact";
import { ControlledPager, useDatacorePaging } from "./paging";

import "./table.css";
<<<<<<< HEAD
import { combineClasses } from "../basics";
=======
import { Editable, useEditableDispatch } from "ui/fields/editable";
>>>>>>> 0dabe4b4

/** A simple column definition which allows for custom renderers and titles. */
export interface VanillaColumn<T, V = Literal> {
    /** The unique ID of this table column; you cannot have multiple columns with the same ID in a given table. */
    id: string;

    /** The title which will display at the top of the column if present. */
    title?: string | VNode | (() => string | VNode);

    /** If present, the CSS width to apply to the column. 'minimum' will set the column size to it's smallest possible value, while 'maximum' will do the opposite. */
    width?: "minimum" | "maximum" | string;

    /** Value function which maps the row to the value being rendered. */
    value: (object: T) => V;

    /** Called to render the given column value. Can depend on both the specific value and the row object. */
    render?: (value: V, object: T) => Literal | VNode;

		/** whether this column is editable or not */
		editable?: boolean;

		/** Rendered when editing the column */
		editor?:(value: V, object: T) => JSX.Element;

		/** Called when the column value updates. */
		onUpdate?:(value: V) => unknown;
}

/** Metadata for configuring how groupings in the data should be handled. */
export interface GroupingConfig<T> {
    /** How a grouping with the given key and set of rows should be handled. */
    render?: (key: Literal, rows: Grouping<T>) => Literal | VNode;
    /** whether to display this group's key as a row. */
    displayAsRow: boolean;
}

/** All available props for a vanilla table. */
export interface VanillaTableProps<T> {
    /** The columns to render in the table. */
    columns: VanillaColumn<T>[];

    /** The rows to render; may potentially be grouped or just a plain array. */
    rows: Grouping<T>;

    /** Allows for grouping header columns to be overridden with custom rendering/logic. */
    groupings?: GroupingConfig<T> | GroupingConfig<T>[] | ((key: Literal, rows: Grouping<T>) => Literal | VNode);

    /**
     * If set to a boolean - enables or disables paging.
     * If set to a number, paging will be enabled with the given number of rows per page.
     */
    paging?: boolean | number;

    /**
     * Whether the view will scroll to the top automatically on page changes. If true, will always scroll on page changes.
     * If a number, will scroll only if the number is greater than the current page size.
     **/
    scrollOnPaging?: boolean | number;
}

export function VanillaTable<T>(props: VanillaTableProps<T>) {
    // Cache columns by reference equality of the specific columns. Columns have various function references
    // inside them and so cannot be compared by value equality.
    const columns = useInterning(props.columns, (a, b) => {
        if (a.length != b.length) return false;
        return a.every((value, index) => value == b[index]);
    });

    const totalElements = useMemo(() => Groupings.count(props.rows), [props.rows]);
    const paging = useDatacorePaging({
        initialPage: 0,
        paging: props.paging,
        scrollOnPageChange: props.scrollOnPaging,
        elements: totalElements,
    });
    const tableRef = useRef<HTMLDivElement>(null);

    const setPage = useCallback(
        (page: number) => {
            if (page != paging.page && paging.scroll) {
                tableRef.current?.scrollIntoView({
                    behavior: "smooth",
                    block: "start",
                    inline: "nearest",
                });
            }

            paging.setPage(page);
        },
        [paging.page, paging.setPage, paging.scroll, tableRef]
    );

    const pagedRows = useMemo(() => {
        if (paging.enabled)
            return Groupings.slice(props.rows, paging.page * paging.pageSize, (paging.page + 1) * paging.pageSize);
        else return props.rows;
    }, [paging.page, paging.pageSize, paging.enabled, props.rows]);

    const groupings = useMemo(() => {
        if (!props.groupings) return undefined;
        if (Array.isArray(props.groupings)) return props.groupings;

        if (Literals.isFunction(props.groupings)) return [{ render: props.groupings, displayAsRow: false }];
        else return [props.groupings];
    }, [props.groupings]);

    return (
        <div ref={tableRef}>
            <table className="datacore-table">
                <thead>
                    <tr className="datacore-table-header-row">
                        <th width={1} />
                        {columns.map((col) => (
                            <VanillaTableHeaderCell column={col} />
                        ))}
                    </tr>
                </thead>
                <tbody>
                    {pagedRows.map((row) => (
                        <VanillaRowGroup level={0} groupings={groupings} columns={columns} element={row} />
                    ))}
                </tbody>
            </table>
            {paging.enabled && <ControlledPager page={paging.page} totalPages={paging.totalPages} setPage={setPage} />}
        </div>
    );
}

/** An individual column cell in the table. */
export function VanillaTableHeaderCell<T>({ column }: { column: VanillaColumn<T> }) {
    const header: string | VNode = useMemo(() => {
        if (!column.title) {
            return column.id;
        } else if (typeof column.title === "function") {
            return column.title();
        } else {
            return column.title;
        }
    }, [column.id, column.title]);

    const realWidth = useMemo(
        () => (column.width === "minimum" ? "1px" : column.width === "maximum" ? "auto" : column.width),
        [column.width]
    );

    // We use an internal div to avoid flex messing with the table layout.
    return (
        <th width={realWidth} className="datacore-table-header-cell">
            <div className="datacore-table-header-title">{header}</div>
        </th>
    );
}

/** A grouping in the table, or an individual row. */
export function VanillaRowGroup<T>({
    level,
    columns,
    element,
    groupings,
}: {
    level: number;
    columns: VanillaColumn<T>[];
    element: T | GroupElement<T>;
    groupings?: GroupingConfig<T>[];
}) {
    const [open, setOpen] = useState(true);
    if (Groupings.isElementGroup(element)) {
        const groupingConfig = groupings ? groupings[Math.min(groupings.length - 1, level)] : undefined;
        return (
            <Fragment>
                {groupingConfig?.displayAsRow ? (
                    <TableRow
                        open={open}
                        openChanged={setOpen}
                        row={element.key as T}
                        columns={columns}
                        level={level}
                        hasChildren={element.rows.length > 0}
                    />
                ) : (
                    <TableGroupHeader
                        level={level}
                        value={element}
                        width={columns.length}
                        config={groupingConfig}
                        open={open}
                        openChanged={setOpen}
                    />
                )}
                {open
                    ? element.rows.map((row) => (
                          <VanillaRowGroup level={level + 1} columns={columns} element={row} groupings={groupings} />
                      ))
                    : null}
            </Fragment>
        );
    } else {
        return (
            <TableRow
                hasChildren={false}
                open={open}
                openChanged={setOpen}
                level={level}
                row={element}
                columns={columns}
            />
        );
    }
}

/** A header of a grouped set of columns. */
export function TableGroupHeader<T>({
    level,
    value,
    width,
    config,
    open,
    openChanged,
}: {
    level: number;
    value: GroupElement<T>;
    width: number;
    config?: GroupingConfig<T>;
    openChanged: (b: boolean) => void;
    open: boolean;
}) {
    const sourcePath = useContext(CURRENT_FILE_CONTEXT);
    const rawRenderable = useMemo(() => {
        if (config?.render) return config.render(value.key, value.rows);
        else
            return (
                <h2>
                    <Lit sourcePath={sourcePath} inline={true} value={value.key} />
                </h2>
            );
    }, [config?.render, value.key, value.rows]);
    const renderable = useAsElement(rawRenderable);

    return (
        <tr className="datacore-table-group-header" style={{ paddingLeftt: `${level * 25}px` }}>
            <td colSpan={1}>
                <TableCollapser open={open} openChanged={openChanged} />
            </td>
            <td colSpan={width}>{renderable}</td>
        </tr>
    );
}

/** A single row inside the table. */
export function TableRow<T>({
    level,
    row,
    columns,
    openChanged,
    open,
    hasChildren = false,
}: {
    level: number;
    row: T;
    columns: VanillaColumn<T>[];
    openChanged: (b: boolean) => void;
    open: boolean;
    hasChildren?: boolean;
}) {
    return (
        <tr className="datacore-table-row" data-level={level}>
            <td style={level ? `padding-left: ${level * 25}px;` : undefined}>
                {hasChildren ? <TableCollapser open={open} openChanged={openChanged} /> : null}
            </td>
            {columns.map((col) => (
                <TableRowCell row={row} column={col} level={level} />
            ))}
        </tr>
    );
}

/** A single cell inside of a row of the table. */
export function TableRowCell<T>({ row, column, level }: { row: T; column: VanillaColumn<T>; level?: number }) {
    const value = useMemo(() => column.value(row), [row, column.value]);
    const renderable = useMemo(() => {
        if (column.render) return column.render(value, row);
        else return value;
    }, [row, column.render, value]);
		
    const rendered = useAsElement(renderable);
<<<<<<< HEAD

    return (
        <td
            style={level ? `padding-left: ${level * 25}px;` : undefined}
            data-level={level}
            className="datacore-table-cell"
        >
            {rendered}
        </td>
    );
=======
		
		
		const [editableState, dispatch] = useEditableDispatch<typeof value>({
			content: value,
			isEditing: false,
			updater: column.onUpdate!
		})
		const editor = useMemo(() => {
			if(column.editable && column.editor) return column.editor(value, row);
			else return null;
		}, [row, column.editor, column.editable, value])
    return <td className="datacore-table-cell"><Editable<typeof value> defaultRender={rendered} editor={editor} dispatch={dispatch} state={editableState}/></td>;
>>>>>>> 0dabe4b4
}

/** Ensure that a given literal or element input is rendered as a JSX.Element. */
function useAsElement(element: VNode | Literal): VNode {
    const sourcePath = useContext(CURRENT_FILE_CONTEXT);

    return useMemo(() => {
        if (isValidElement(element)) {
            return element as VNode;
        } else {
            return <Lit sourcePath={sourcePath} inline={true} value={element as any} />;
        }
    }, [element]);
}

function TableCollapser({ openChanged, open }: { openChanged: (b: boolean) => void; open: boolean }) {
    return (
        <div
            onClick={() => openChanged(!open)}
            className={combineClasses("datacore-collapser", !open ? "is-collapsed" : undefined)}
            dir="auto"
        >
            <svg
                xmlns="http://www.w3.org/2000/svg"
                width="24"
                height="24"
                viewBox="0 0 24 24"
                fill="none"
                stroke="currentColor"
                stroke-width="2"
                stroke-linecap="round"
                stroke-linejoin="round"
                className="svg-icon right-triangle"
            >
                <path d="M3 8L12 17L21 8"></path>
            </svg>
        </div>
    );
}<|MERGE_RESOLUTION|>--- conflicted
+++ resolved
@@ -7,11 +7,8 @@
 import { ControlledPager, useDatacorePaging } from "./paging";
 
 import "./table.css";
-<<<<<<< HEAD
 import { combineClasses } from "../basics";
-=======
 import { Editable, useEditableDispatch } from "ui/fields/editable";
->>>>>>> 0dabe4b4
 
 /** A simple column definition which allows for custom renderers and titles. */
 export interface VanillaColumn<T, V = Literal> {
@@ -297,18 +294,6 @@
     }, [row, column.render, value]);
 		
     const rendered = useAsElement(renderable);
-<<<<<<< HEAD
-
-    return (
-        <td
-            style={level ? `padding-left: ${level * 25}px;` : undefined}
-            data-level={level}
-            className="datacore-table-cell"
-        >
-            {rendered}
-        </td>
-    );
-=======
 		
 		
 		const [editableState, dispatch] = useEditableDispatch<typeof value>({
@@ -320,8 +305,10 @@
 			if(column.editable && column.editor) return column.editor(value, row);
 			else return null;
 		}, [row, column.editor, column.editable, value])
-    return <td className="datacore-table-cell"><Editable<typeof value> defaultRender={rendered} editor={editor} dispatch={dispatch} state={editableState}/></td>;
->>>>>>> 0dabe4b4
+    return <td
+            style={level ? `padding-left: ${level * 25}px;` : undefined}
+            data-level={level} 
+		 className="datacore-table-cell"><Editable<typeof value> defaultRender={rendered} editor={editor} dispatch={dispatch} state={editableState}/></td>;
 }
 
 /** Ensure that a given literal or element input is rendered as a JSX.Element. */
