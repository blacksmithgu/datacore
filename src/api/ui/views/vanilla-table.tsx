import { GroupElement, Grouping, Groupings, Literal, Literals } from "expression/literal";
import { useCallback, useContext, useMemo, useRef, useState } from "preact/hooks";
import { CURRENT_FILE_CONTEXT, Lit } from "ui/markdown";
import { useInterning } from "ui/hooks";
import { Fragment } from "preact/jsx-runtime";
import { VNode, isValidElement } from "preact";
import { ControlledPager, useDatacorePaging } from "./paging";

import "./table.css";
import { combineClasses } from "../basics";
import { Editable, useEditableDispatch } from "ui/fields/editable";

/** A simple column definition which allows for custom renderers and titles. */
export interface VanillaColumn<T, V = Literal> {
    /** The unique ID of this table column; you cannot have multiple columns with the same ID in a given table. */
    id: string;

    /** The title which will display at the top of the column if present. */
    title?: string | VNode | (() => string | VNode);

    /** If present, the CSS width to apply to the column. 'minimum' will set the column size to it's smallest possible value, while 'maximum' will do the opposite. */
    width?: "minimum" | "maximum" | string;

    /** Value function which maps the row to the value being rendered. */
    value: (object: T) => V;

    /** Called to render the given column value. Can depend on both the specific value and the row object. */
    render?: (value: V, object: T) => Literal | VNode;

		/** whether this column is editable or not */
		editable?: boolean;

		/** Rendered when editing the column */
		editor?:(value: V, object: T) => JSX.Element;

		/** Called when the column value updates. */
		onUpdate?:(value: V) => unknown;
}

/** Metadata for configuring how groupings in the data should be handled. */
export interface GroupingConfig<T> {
    /** How a grouping with the given key and set of rows should be handled. */
    render?: (key: Literal, rows: Grouping<T>) => Literal | VNode;
    /** whether to display this group's key as a row. */
    displayAsRow: boolean;
}

/** All available props for a vanilla table. */
export interface VanillaTableProps<T> {
    /** The columns to render in the table. */
    columns: VanillaColumn<T>[];

    /** The rows to render; may potentially be grouped or just a plain array. */
    rows: Grouping<T>;

    /** Allows for grouping header columns to be overridden with custom rendering/logic. */
    groupings?: GroupingConfig<T> | GroupingConfig<T>[] | ((key: Literal, rows: Grouping<T>) => Literal | VNode);

    /**
     * If set to a boolean - enables or disables paging.
     * If set to a number, paging will be enabled with the given number of rows per page.
     */
    paging?: boolean | number;

    /**
     * Whether the view will scroll to the top automatically on page changes. If true, will always scroll on page changes.
     * If a number, will scroll only if the number is greater than the current page size.
     **/
    scrollOnPaging?: boolean | number;
}

export function VanillaTable<T>(props: VanillaTableProps<T>) {
    // Cache columns by reference equality of the specific columns. Columns have various function references
    // inside them and so cannot be compared by value equality.
    const columns = useInterning(props.columns, (a, b) => {
        if (a.length != b.length) return false;
        return a.every((value, index) => value == b[index]);
    });

    const totalElements = useMemo(() => Groupings.count(props.rows), [props.rows]);
    const paging = useDatacorePaging({
        initialPage: 0,
        paging: props.paging,
        scrollOnPageChange: props.scrollOnPaging,
        elements: totalElements,
    });
    const tableRef = useRef<HTMLDivElement>(null);

    const setPage = useCallback(
        (page: number) => {
            if (page != paging.page && paging.scroll) {
                tableRef.current?.scrollIntoView({
                    behavior: "smooth",
                    block: "start",
                    inline: "nearest",
                });
            }

            paging.setPage(page);
        },
        [paging.page, paging.setPage, paging.scroll, tableRef]
    );

    const pagedRows = useMemo(() => {
        if (paging.enabled)
            return Groupings.slice(props.rows, paging.page * paging.pageSize, (paging.page + 1) * paging.pageSize);
        else return props.rows;
    }, [paging.page, paging.pageSize, paging.enabled, props.rows]);

    const groupings = useMemo(() => {
        if (!props.groupings) return undefined;
        if (Array.isArray(props.groupings)) return props.groupings;

        if (Literals.isFunction(props.groupings)) return [{ render: props.groupings, displayAsRow: false }];
        else return [props.groupings];
    }, [props.groupings]);

    return (
        <div ref={tableRef}>
            <table className="datacore-table">
                <thead>
                    <tr className="datacore-table-header-row">
                        <th width={1} />
                        {columns.map((col) => (
                            <VanillaTableHeaderCell column={col} />
                        ))}
                    </tr>
                </thead>
                <tbody>
                    {pagedRows.map((row) => (
                        <VanillaRowGroup level={0} groupings={groupings} columns={columns} element={row} />
                    ))}
                </tbody>
            </table>
            {paging.enabled && <ControlledPager page={paging.page} totalPages={paging.totalPages} setPage={setPage} />}
        </div>
    );
}

/** An individual column cell in the table. */
export function VanillaTableHeaderCell<T>({ column }: { column: VanillaColumn<T> }) {
    const header: string | VNode = useMemo(() => {
        if (!column.title) {
            return column.id;
        } else if (typeof column.title === "function") {
            return column.title();
        } else {
            return column.title;
        }
    }, [column.id, column.title]);

    const realWidth = useMemo(
        () => (column.width === "minimum" ? "1px" : column.width === "maximum" ? "auto" : column.width),
        [column.width]
    );

    // We use an internal div to avoid flex messing with the table layout.
    return (
        <th width={realWidth} className="datacore-table-header-cell">
            <div className="datacore-table-header-title">{header}</div>
        </th>
    );
}

/** A grouping in the table, or an individual row. */
export function VanillaRowGroup<T>({
    level,
    columns,
    element,
    groupings,
}: {
    level: number;
    columns: VanillaColumn<T>[];
    element: T | GroupElement<T>;
    groupings?: GroupingConfig<T>[];
}) {
    const [open, setOpen] = useState(true);
    if (Groupings.isElementGroup(element)) {
        const groupingConfig = groupings ? groupings[Math.min(groupings.length - 1, level)] : undefined;
        return (
            <Fragment>
                {groupingConfig?.displayAsRow ? (
                    <TableRow
                        open={open}
                        openChanged={setOpen}
                        row={element.key as T}
                        columns={columns}
                        level={level}
                        hasChildren={element.rows.length > 0}
                    />
                ) : (
                    <TableGroupHeader
                        level={level}
                        value={element}
                        width={columns.length}
                        config={groupingConfig}
                        open={open}
                        openChanged={setOpen}
                    />
                )}
                {open
                    ? element.rows.map((row) => (
                          <VanillaRowGroup level={level + 1} columns={columns} element={row} groupings={groupings} />
                      ))
                    : null}
            </Fragment>
        );
    } else {
        return (
            <TableRow
                hasChildren={false}
                open={open}
                openChanged={setOpen}
                level={level}
                row={element}
                columns={columns}
            />
        );
    }
}

/** A header of a grouped set of columns. */
export function TableGroupHeader<T>({
    level,
    value,
    width,
    config,
    open,
    openChanged,
}: {
    level: number;
    value: GroupElement<T>;
    width: number;
    config?: GroupingConfig<T>;
    openChanged: (b: boolean) => void;
    open: boolean;
}) {
    const sourcePath = useContext(CURRENT_FILE_CONTEXT);
    const rawRenderable = useMemo(() => {
        if (config?.render) return config.render(value.key, value.rows);
        else
            return (
                <h2>
                    <Lit sourcePath={sourcePath} inline={true} value={value.key} />
                </h2>
            );
    }, [config?.render, value.key, value.rows]);
    const renderable = useAsElement(rawRenderable);

    return (
        <tr className="datacore-table-group-header" style={{ paddingLeftt: `${level * 25}px` }}>
            <td colSpan={1}>
                <TableCollapser open={open} openChanged={openChanged} />
            </td>
            <td colSpan={width}>{renderable}</td>
        </tr>
    );
}

/** A single row inside the table. */
export function TableRow<T>({
    level,
    row,
    columns,
    openChanged,
    open,
    hasChildren = false,
}: {
    level: number;
    row: T;
    columns: VanillaColumn<T>[];
    openChanged: (b: boolean) => void;
    open: boolean;
    hasChildren?: boolean;
}) {
    return (
        <tr className="datacore-table-row" data-level={level}>
            <td style={level ? `padding-left: ${level * 25}px;` : undefined}>
                {hasChildren ? <TableCollapser open={open} openChanged={openChanged} /> : null}
            </td>
            {columns.map((col) => (
                <TableRowCell row={row} column={col} level={level} />
            ))}
        </tr>
    );
}

/** A single cell inside of a row of the table. */
export function TableRowCell<T>({ row, column, level }: { row: T; column: VanillaColumn<T>; level?: number }) {
    const value = useMemo(() => column.value(row), [row, column.value]);
    const renderable = useMemo(() => {
        if (column.render) return column.render(value, row);
        else return value;
    }, [row, column.render, value]);
		
    const rendered = useAsElement(renderable);
		
		
		const [editableState, dispatch] = useEditableDispatch<typeof value>({
			content: value,
			isEditing: false,
			updater: column.onUpdate!
		})
		const editor = useMemo(() => {
			if(column.editable && column.editor) return column.editor(value, row);
			else return null;
		}, [row, column.editor, column.editable, value])
<<<<<<< HEAD
    return <td
            style={level ? `padding-left: ${level * 25}px;` : undefined}
            data-level={level} 
		 className="datacore-table-cell"><Editable<typeof value> defaultRender={rendered} editor={editor} dispatch={dispatch} state={editableState}/></td>;
=======
    return <td className="datacore-table-cell">{column.editable ? <Editable<typeof value> defaultRender={rendered} editor={editor} dispatch={dispatch} state={editableState}/> : rendered}</td>;
>>>>>>> db21180d
}

/** Ensure that a given literal or element input is rendered as a JSX.Element. */
function useAsElement(element: VNode | Literal): VNode {
    const sourcePath = useContext(CURRENT_FILE_CONTEXT);

    return useMemo(() => {
        if (isValidElement(element)) {
            return element as VNode;
        } else {
            return <Lit sourcePath={sourcePath} inline={true} value={element as any} />;
        }
    }, [element]);
}

function TableCollapser({ openChanged, open }: { openChanged: (b: boolean) => void; open: boolean }) {
    return (
        <div
            onClick={() => openChanged(!open)}
            className={combineClasses("datacore-collapser", !open ? "is-collapsed" : undefined)}
            dir="auto"
        >
            <svg
                xmlns="http://www.w3.org/2000/svg"
                width="24"
                height="24"
                viewBox="0 0 24 24"
                fill="none"
                stroke="currentColor"
                stroke-width="2"
                stroke-linecap="round"
                stroke-linejoin="round"
                className="svg-icon right-triangle"
            >
                <path d="M3 8L12 17L21 8"></path>
            </svg>
        </div>
    );
}<|MERGE_RESOLUTION|>--- conflicted
+++ resolved
@@ -305,14 +305,10 @@
 			if(column.editable && column.editor) return column.editor(value, row);
 			else return null;
 		}, [row, column.editor, column.editable, value])
-<<<<<<< HEAD
     return <td
             style={level ? `padding-left: ${level * 25}px;` : undefined}
             data-level={level} 
-		 className="datacore-table-cell"><Editable<typeof value> defaultRender={rendered} editor={editor} dispatch={dispatch} state={editableState}/></td>;
-=======
-    return <td className="datacore-table-cell">{column.editable ? <Editable<typeof value> defaultRender={rendered} editor={editor} dispatch={dispatch} state={editableState}/> : rendered}</td>;
->>>>>>> db21180d
+		 className="datacore-table-cell">{column.editable ? <Editable<typeof value> defaultRender={rendered} editor={editor} dispatch={dispatch} state={editableState}/> : rendered}</td>;
 }
 
 /** Ensure that a given literal or element input is rendered as a JSX.Element. */
