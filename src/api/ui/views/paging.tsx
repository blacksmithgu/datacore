import "./paging.css";

import { useCallback, useContext, useMemo, useState } from "preact/hooks";
<<<<<<< HEAD

import { Fragment } from "preact";
=======
import { Fragment, RefObject } from "preact";
>>>>>>> f7167f22
import React from "preact/compat";
import { SETTINGS_CONTEXT } from "ui/markdown";

/** 0-indexed page control. `page` should be the current 0-indexed page, while `totalPages` is the total number of pages. */
function RawControlledPager({
    page,
    setPage,
    totalPages,
}: {
    page: number;
    setPage: (page: number) => void;
    totalPages: number;
}) {
    // Clamp page to be within the actual bounds of pages.
    totalPages = Math.max(1, totalPages);

    const realPage = clamp(page, 0, totalPages - 1);
    const visiblePages = useMemo(() => splitPages(realPage, totalPages), [realPage, totalPages]);

    return (
        <div className="dc-paging-control">
            {
                <button
                    className="dc-paging-control-page"
                    onClick={() => page != 0 && setPage(page - 1)}
                    disabled={page == 0}
                >
                    <svg
                        aria-hidden="true"
                        fill="none"
                        focusable="false"
                        height="1em"
                        role="presentation"
                        viewBox="0 0 24 24"
                        width="1em"
                    >
                        <path
                            d="M15.5 19l-7-7 7-7"
                            stroke="currentColor"
                            stroke-linecap="round"
                            stroke-linejoin="round"
                            stroke-width="1.5"
                        ></path>
                    </svg>
                </button>
            }
            {visiblePages.map((pages, i) => (
                <Fragment>
                    {i > 0 && (
                        <button
                            className="dc-paging-control-page dc-paging-control-separator"
                            onClick={() =>
                                setPage(realPage + (isLeftSeperator(realPage, visiblePages.length, i) ? -5 : 5))
                            }
                        >
                            <svg
                                aria-hidden="true"
                                fill="none"
                                height="1em"
                                shape-rendering="geometricPrecision"
                                stroke-linecap="round"
                                stroke-linejoin="round"
                                stroke-width="1.5"
                                viewBox="0 0 24 24"
                                width="1em"
                                class="dc-paging-control-ellipsis"
                            >
                                <circle cx="12" cy="12" fill="currentColor" r="1"></circle>
                                <circle cx="19" cy="12" fill="currentColor" r="1"></circle>
                                <circle cx="5" cy="12" fill="currentColor" r="1"></circle>
                            </svg>
                            <svg
                                aria-hidden="true"
                                fill="none"
                                focusable="false"
                                height="1em"
                                role="presentation"
                                shape-rendering="geometricPrecision"
                                stroke="currentColor"
                                stroke-linecap="round"
                                stroke-linejoin="round"
                                stroke-width="1.5"
                                viewBox="0 0 24 24"
                                width="1em"
                                class={`dc-paging-control-leap-${
                                    isLeftSeperator(realPage, visiblePages.length, i) ? "left" : "right"
                                }`}
                            >
                                <path d="M13 17l5-5-5-5"></path>
                                <path d="M6 17l5-5-5-5"></path>
                            </svg>
                        </button>
                    )}
                    {pages.map((p) => (
                        <button
                            className={`dc-paging-control-page ${
                                p === realPage ? " dc-paging-control-page-active" : ""
                            }`}
                            onClick={(event: any) => setPage(p)}
                        >
                            {p + 1}
                        </button>
                    ))}
                </Fragment>
            ))}
            {
                <button
                    className="dc-paging-control-page"
                    onClick={() => page !== totalPages - 1 && setPage(page + 1)}
                    disabled={page === totalPages - 1}
                >
                    <svg
                        aria-hidden="true"
                        fill="none"
                        focusable="false"
                        height="1em"
                        role="presentation"
                        viewBox="0 0 24 24"
                        width="1em"
                    >
                        <path
                            d="M8.5 5l7 7-7 7"
                            stroke="currentColor"
                            stroke-linecap="round"
                            stroke-linejoin="round"
                            stroke-width="1.5"
                        ></path>
                    </svg>
                </button>
            }
        </div>
    );
}

/** 0-indexed page control. `page` should be the current 0-indexed paeg, while `maxPage` is the maximum page (inclusive). */
export const ControlledPager = React.memo(RawControlledPager);

/** Hook which provides automatic page reflow and page state management. */
export function usePaging({
    initialPage = 0,
    pageSize,
    elements,
}: {
    initialPage: number;
    pageSize: number;
    elements: number;
}): [number, number, (page: number) => void] {
    // We track the start index of the page so that when page size changes we can just automatically recompute the page we are on without any state.
    const totalPages = Math.max(1, Math.ceil(elements / pageSize));
    const [pageStart, setPageStart] = useState(() => clamp(initialPage, 0, totalPages - 1));

    const setBoundedPage = useCallback(
        (page: number) => setPageStart(clamp(page, 0, totalPages - 1) * pageSize),
        [pageSize, totalPages]
    );

    const page = clamp(Math.floor(pageStart / pageSize), 0, totalPages - 1);
    return [page, totalPages, setBoundedPage];
}

/** Provides useful metadata about paging. */
export interface Paging {
    /** Whether paging is enabled. */
    enabled: boolean;
    /** Whether the view should scroll when the page changes. */
    scroll: boolean;
    /** The current page. */
    page: number;
    /** The size of each page. */
    pageSize: number;
    /** The total number of pages for this data. */
    totalPages: number;
    /** Update the current page. */
    setPage: (page: number) => void;
}

/**
 * Central paging hook which extracts page metadata out of Datacore settings, handles page overflow, current page state, and updating the page
 * if the elements change. If a container is specified, also supports scrolling the container view on page changes.
 */
export function useDatacorePaging({
    initialPage = 0,
    paging,
    scrollOnPageChange,
    elements,
    container,
}: {
    initialPage: number;
    paging: number | boolean | undefined;
    scrollOnPageChange?: boolean | number;
    elements: number;
    container?: RefObject<HTMLElement>;
}): Paging {
    const settings = useContext(SETTINGS_CONTEXT);

    const pageSize = typeof paging === "number" ? paging : settings.defaultPageSize;
    const pagingEnabled = typeof paging === "number" || paging === true;
    const shouldScroll =
        (typeof scrollOnPageChange === "number" && scrollOnPageChange >= pageSize) ||
        !!(scrollOnPageChange ?? settings.scrollOnPageChange);

    const [page, totalPages, rawSetPage] = usePaging({ initialPage, pageSize, elements });

    // Handle auto-scroll if a container is provided.
    const setPage = useCallback(
        (newPage: number) => {
            if (page != newPage && container && shouldScroll) {
                container.current?.scrollIntoView({
                    behavior: "smooth",
                    block: "start",
                    inline: "nearest",
                });
            }

            rawSetPage(page);
        },
        [page, container, shouldScroll, rawSetPage]
    );

    return { enabled: pagingEnabled, scroll: shouldScroll, page, pageSize, totalPages, setPage };
}

function clamp(input: number, min: number, max: number): number {
    if (input < min) return min;
    if (input > max) return max;
    return input;
}

/** Utility function for finding the specific page numbers to render. Always aims to render 9 or 10 page numbers with a separator. */
function splitPages(page: number, totalPages: number): number[][] {
    // If less than 12 pages, show all of them.
    if (totalPages < 12) return [Array.from({ length: totalPages }, (_, i) => i)];

    // We have at least 12 pages (0 .. 10 inclusive). Our goal is to have 9 total visible elements, so split based on that.
    // 5 surrounding {page}, 0, 1, maxPage - 1, maxPage.
    if (page < 5)
        return [
            [0, 1, 2, 3, 4, 5, 6, 7],
            [totalPages - 2, totalPages - 1],
        ];
    else if (page > totalPages - 6)
        return [
            [0, 1],
            [
                totalPages - 8,
                totalPages - 7,
                totalPages - 6,
                totalPages - 5,
                totalPages - 4,
                totalPages - 3,
                totalPages - 2,
                totalPages - 1,
            ],
        ];
    else
        return [
            [0, 1],
            [page - 2, page - 1, page, page + 1, page + 2],
            [totalPages - 2, totalPages - 1],
        ];
}

function isLeftSeperator(realPage: number, visiblePagesLength: number, seperatorIndex: number): boolean {
    // If we have 2 visible pages, we can determine seperator is clicked by realPage.
    // If we have 3 visible pages, we can determine seperator is clicked by index.
    if (visiblePagesLength === 2) {
        if (realPage < 5) {
            return false;
        } else {
            return true;
        }
    } else {
        if (seperatorIndex === 1) {
            return true;
        } else {
            return false;
        }
    }
}<|MERGE_RESOLUTION|>--- conflicted
+++ resolved
@@ -1,12 +1,7 @@
 import "./paging.css";
 
 import { useCallback, useContext, useMemo, useState } from "preact/hooks";
-<<<<<<< HEAD
-
-import { Fragment } from "preact";
-=======
 import { Fragment, RefObject } from "preact";
->>>>>>> f7167f22
 import React from "preact/compat";
 import { SETTINGS_CONTEXT } from "ui/markdown";
 
