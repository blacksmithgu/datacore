--- conflicted
+++ resolved
@@ -1,10 +1,6 @@
 /**
  * @module ui
-<<<<<<< HEAD
-*/
-=======
- */
->>>>>>> 91c7c64c
+ */
 import "./paging.css";
 
 import { useCallback, useContext, useMemo, useState } from "preact/hooks";
@@ -12,17 +8,10 @@
 import React from "preact/compat";
 import { SETTINGS_CONTEXT } from "ui/markdown";
 
-<<<<<<< HEAD
-/** 0-indexed page control. `page` should be the current 0-indexed page, while `totalPages` is the total number of pages. 
- * @group Components
- * @param props
-*/
-=======
 /** 0-indexed page control. `page` should be the current 0-indexed page, while `totalPages` is the total number of pages.
  * @group Components
  * @param props
  */
->>>>>>> 91c7c64c
 function RawControlledPager({
     page,
     setPage,
@@ -181,15 +170,9 @@
     return [page, totalPages, setBoundedPage];
 }
 
-<<<<<<< HEAD
-/** Provides useful metadata about paging. 
- * @group Props
-*/
-=======
 /** Provides useful metadata about paging.
  * @group Props
  */
->>>>>>> 91c7c64c
 export interface Paging {
     /** Whether paging is enabled. */
     enabled: boolean;
@@ -253,11 +236,7 @@
 }
 
 /**
-<<<<<<< HEAD
- * @hidden 
-=======
  * @hidden
->>>>>>> 91c7c64c
  */
 function clamp(input: number, min: number, max: number): number {
     if (input < min) return min;
@@ -265,15 +244,9 @@
     return input;
 }
 
-<<<<<<< HEAD
-/** Utility function for finding the specific page numbers to render. Always aims to render 9 or 10 page numbers with a separator. 
- * @hidden
-*/
-=======
 /** Utility function for finding the specific page numbers to render. Always aims to render 9 or 10 page numbers with a separator.
  * @hidden
  */
->>>>>>> 91c7c64c
 function splitPages(page: number, totalPages: number): number[][] {
     // If less than 12 pages, show all of them.
     if (totalPages < 12) return [Array.from({ length: totalPages }, (_, i) => i)];
