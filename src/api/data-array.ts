<<<<<<< HEAD
/** 
=======
/**
>>>>>>> 91c7c64c
 * @module api
 */
import { Groupings, Literals } from "expression/literal";

/** A function which maps an array element to some value. */
export type ArrayFunc<T, O> = (elem: T, index: number, arr: T[]) => O;

/** A function which compares two types. */
export type ArrayComparator<T> = (a: T, b: T) => number;

/** Finds the value of the lowest value type in a grouping. */
export type LowestKey<T> = T extends { key: any; rows: any } ? LowestKey<T["rows"][0]> : T;

/** A ridiculous type which properly types the result of the 'groupIn' command. */
export type Ingrouped<U, T> = T extends { key: any; rows: any }
    ? { key: T["key"]; rows: Ingrouped<U, T["rows"][0]> }
    : { key: U; rows: T[] };

/**
 * Proxied interface which allows manipulating array-based data. All functions on a data array produce a NEW array
 * (i.e., the arrays are immutable).
 * @group Common Types
 */
export interface DataArray<T> {
    /** The total number of elements in the array. */
    length: number;

    /** Applies the given function to the entire data array. Allows using function chaining while applying an arbitrary intermediate function. */
    chain<U>(op: (arr: DataArray<T>) => DataArray<U>): DataArray<U>;

    /** Filter the data array down to just elements which match the given predicate. */
    where(predicate: ArrayFunc<T, boolean>): DataArray<T>;
    /** Alias for 'where' for people who want array semantics. */
    filter(predicate: ArrayFunc<T, boolean>): DataArray<T>;

    /** Map elements in the data array by applying a function to each. */
    map<U>(f: ArrayFunc<T, U>): DataArray<U>;
    /** Map elements in the data array by applying a function to each, then flatten the results to produce a new array. */
    flatMap<U>(f: ArrayFunc<T, U[]>): DataArray<U>;
    /** Mutably change each value in the array, returning the same array which you can further chain off of. */
    mutate(f: ArrayFunc<T, void>): DataArray<T>;

    /** Limit the total number of entries in the array to the given value. */
    limit(count: number): DataArray<T>;
    /**
     * Take a slice of the array. If `start` is undefined, it is assumed to be 0; if `end` is undefined, it is assumbed
     * to be the end of the array.
     */
    slice(start?: number, end?: number): DataArray<T>;
    /** Concatenate the values in this data array with those of another iterable / data array / array. */
    concat(other: Iterable<T>): DataArray<T>;

    /** Return the first index of the given (optionally starting the search) */
    indexOf(element: T, fromIndex?: number): number;
    /** Return the first element that satisfies the given predicate. */
    find(pred: ArrayFunc<T, boolean>): T | undefined;
    /** Find the index of the first element that satisfies the given predicate. Returns -1 if nothing was found. */
    findIndex(pred: ArrayFunc<T, boolean>, fromIndex?: number): number;
    /** Returns true if the array contains the given element, and false otherwise. */
    includes(element: T): boolean;

    /**
     * Return a string obtained by converting each element in the array to a string, and joining it with the
     * given separator (which defaults to ', ').
     */
    join(sep?: string): string;

    /**
     * Return a sorted array sorted by the given key; an optional comparator can be provided, which will
     * be used to compare the keys in leiu of the default dataview comparator.
     */
    sort<U>(key: ArrayFunc<T, U>, direction?: "asc" | "desc", comparator?: ArrayComparator<U>): DataArray<T>;

    /**
     * Mutably modify the current array with an in place sort; this is less flexible than a regular sort in exchange
     * for being a little more performant. Only use this is performance is a serious consideration.
     */
    sortInPlace<U>(key: (v: T) => U, direction?: "asc" | "desc", comparator?: ArrayComparator<U>): DataArray<T>;

    /**
<<<<<<< HEAD
     * Return an array where elements are grouped by the given key; the resulting array will have objects of the form 
		 * \`{ key: \<key value\>, rows: DataArray }`.
=======
     * Return an array where elements are grouped by the given key; the resulting array will have objects of the form
     * \`{ key: \<key value\>, rows: DataArray }`.
>>>>>>> 91c7c64c
     */
    groupBy<U>(key: ArrayFunc<T, U>, comparator?: ArrayComparator<U>): DataArray<{ key: U; rows: T[] }>;

    /**
     * If the array is not grouped, groups it as `groupBy` does; otherwise, groups the elements inside each current
     * group. This allows for top-down recursive grouping which may be easier than bottom-up grouping.
     */
    groupIn<U>(key: ArrayFunc<LowestKey<T>, U>, comparator?: ArrayComparator<U>): DataArray<Ingrouped<U, T>>;

    /**
     * Return distinct entries. If a key is provided, then rows with distinct keys are returned.
     */
    distinct<U>(key?: ArrayFunc<T, U>, comparator?: ArrayComparator<U>): DataArray<T>;

    /** Return true if the predicate is true for all values. */
    every(f: ArrayFunc<T, boolean>): boolean;
    /** Return true if the predicate is true for at least one value. */
    some(f: ArrayFunc<T, boolean>): boolean;
    /** Return true if the predicate is FALSE for all values. */
    none(f: ArrayFunc<T, boolean>): boolean;

    /** Return the first element in the data array. Returns undefined if the array is empty. */
    first(): T;
    /** Return the last element in the data array. Returns undefined if the array is empty. */
    last(): T;

    /** Map every element in this data array to the given key, and then flatten it.*/
    to(key: string): DataArray<any>;
    /** Map every element in this data array to the given key; unlike to(), does not flatten the result. */
    into(key: string): DataArray<any>;

    /**
     * Recursively expand the given key, flattening a tree structure based on the key into a flat array. Useful for handling
     * heirarchical data like tasks with 'subtasks'.
     */
    expand(key: string): DataArray<any>;

    /** Run a lambda on each element in the array. */
    forEach(f: ArrayFunc<T, void>): void;

    /** Convert this to a plain javascript array. */
    array(): T[];

    /** Allow iterating directly over the array. */
    [Symbol.iterator](): Iterator<T>;

    /** Map indexes to values. */
    [index: number]: any;
    /** Automatic flattening of fields. Equivalent to implicitly calling `array.to("field")` */
    [field: string]: any;
}

<<<<<<< HEAD
/** 
 * @internal 
 * @hidden
 * Implementation of DataArray, minus the dynamic variable access, which is implemented via proxy. 
=======
/**
 * @internal
 * @hidden
 * Implementation of DataArray, minus the dynamic variable access, which is implemented via proxy.
>>>>>>> 91c7c64c
 * */
class DataArrayImpl<T> implements DataArray<T> {
    private static ARRAY_FUNCTIONS: Set<string> = new Set([
        "chain",
        "where",
        "filter",
        "map",
        "flatMap",
        "mutate",
        "slice",
        "concat",
        "indexOf",
        "limit",
        "find",
        "findIndex",
        "includes",
        "join",
        "sort",
        "sortInPlace",
        "groupBy",
        "groupIn",
        "distinct",
        "every",
        "some",
        "none",
        "first",
        "last",
        "to",
        "into",
        "lwrap",
        "expand",
        "forEach",
        "length",
        "values",
        "array",
        "defaultComparator",
        "toString",
        "settings",
    ]);

    private static ARRAY_PROXY: ProxyHandler<DataArrayImpl<any>> = {
        get: function (target, prop, reciever) {
            if (typeof prop === "symbol") return (target as any)[prop];
            else if (typeof prop === "number") return target.values[prop];
            else if (prop === "constructor") return target.values.constructor;
            else if (!isNaN(parseInt(prop))) return target.values[parseInt(prop)];
            else if (DataArrayImpl.ARRAY_FUNCTIONS.has(prop.toString())) return target[prop.toString()];

            return target.to(prop);
        },
    };

    public static wrap<T>(arr: T[], defaultComparator: ArrayComparator<any> = Literals.compare): DataArray<T> {
        return new Proxy<DataArrayImpl<T>>(new DataArrayImpl<T>(arr, defaultComparator), DataArrayImpl.ARRAY_PROXY);
    }

    public length: number;
    [key: string]: any;

    private constructor(public values: any[], public defaultComparator: ArrayComparator<any> = Literals.compare) {
        this.length = values.length;
    }

    private lwrap<U>(values: U[]): DataArray<U> {
        return DataArrayImpl.wrap(values, this.defaultComparator);
    }

    public chain<U>(op: (arr: DataArray<T>) => DataArray<U>): DataArray<U> {
        return op(this);
    }

    public where(predicate: ArrayFunc<T, boolean>): DataArray<T> {
        return this.lwrap(this.values.filter(predicate));
    }

    public filter(predicate: ArrayFunc<T, boolean>): DataArray<T> {
        return this.where(predicate);
    }

    public map<U>(f: ArrayFunc<T, U>): DataArray<U> {
        return this.lwrap(this.values.map(f));
    }

    public flatMap<U>(f: ArrayFunc<T, U[]>): DataArray<U> {
        let result = [];
        for (let index = 0; index < this.length; index++) {
            let value = f(this.values[index], index, this.values);
            if (!value || value.length == 0) continue;

            for (let r of value) result.push(r);
        }

        return this.lwrap(result);
    }

    public mutate(f: ArrayFunc<T, void>): DataArray<T> {
        for (let index = 0; index < this.values.length; index++) {
            f(this.values[index], index, this.values);
        }

        return this as any;
    }

    public limit(count: number): DataArray<T> {
        return this.lwrap(this.values.slice(0, count));
    }

    public slice(start?: number, end?: number): DataArray<T> {
        return this.lwrap(this.values.slice(start, end));
    }

    public concat(other: DataArray<T>): DataArray<T> {
        return this.lwrap(this.values.concat(other.values));
    }

    /** Return the first index of the given (optionally starting the search) */
    public indexOf(element: T, fromIndex?: number): number {
        return this.findIndex((e) => this.defaultComparator(e, element) == 0, fromIndex);
    }

    /** Return the first element that satisfies the given predicate. */
    public find(pred: ArrayFunc<T, boolean>): T | undefined {
        let index = this.findIndex(pred);
        if (index == -1) return undefined;
        else return this.values[index];
    }

    public findIndex(pred: ArrayFunc<T, boolean>, fromIndex?: number): number {
        for (let index = fromIndex ?? 0; index < this.length; index++) {
            if (pred(this.values[index], index, this.values)) return index;
        }

        return -1;
    }

    public includes(element: T): boolean {
        return this.indexOf(element, 0) != -1;
    }

    public join(sep?: string): string {
        return this.map((s) => Literals.toString(s))
            .array()
            .join(sep ?? ", ");
    }

    public sort<U>(key?: ArrayFunc<T, U>, direction?: "asc" | "desc", comparator?: ArrayComparator<U>): DataArray<T> {
        if (this.values.length == 0) return this;
        let realComparator = comparator ?? this.defaultComparator;
        let realKey = key ?? ((l: T) => l as any as U);

        // Associate each entry with it's index for the key function, and then do a normal sort.
        let copy = ([] as any[]).concat(this.array()).map((elem, index) => {
            return { index: index, value: elem };
        });
        copy.sort((a, b) => {
            let aKey = realKey(a.value, a.index, this.values);
            let bKey = realKey(b.value, b.index, this.values);
            return direction === "desc" ? -realComparator(aKey, bKey) : realComparator(aKey, bKey);
        });

        return this.lwrap(copy.map((e) => e.value));
    }

    public sortInPlace<U>(
        key?: (value: T) => U,
        direction?: "asc" | "desc",
        comparator?: ArrayComparator<U>
    ): DataArray<T> {
        if (this.values.length == 0) return this;
        let realComparator = comparator ?? this.defaultComparator;
        let realKey = key ?? ((l: T) => l as any as U);

        this.values.sort((a, b) => {
            let aKey = realKey(a);
            let bKey = realKey(b);

            return direction == "desc" ? -realComparator(aKey, bKey) : realComparator(aKey, bKey);
        });

        return this;
    }

    public groupBy<U>(key: ArrayFunc<T, U>, comparator?: ArrayComparator<U>): DataArray<{ key: U; rows: T[] }> {
        if (this.values.length == 0) return this.lwrap([]);

        // JavaScript sucks and we can't make hash maps over arbitrary types (only strings/ints), so
        // we do a poor man algorithm where we SORT, followed by grouping.
        let intermediate = this.sort(key, "asc", comparator);
        comparator = comparator ?? this.defaultComparator;

        let result: { key: U; rows: T[] }[] = [];
        let currentRow = [intermediate[0]];
        let current = key(intermediate[0], 0, intermediate.values);
        for (let index = 1; index < intermediate.length; index++) {
            let newKey = key(intermediate[index], index, intermediate.values);
            if (comparator(current, newKey) != 0) {
                result.push({ key: current, rows: currentRow });
                current = newKey;
                currentRow = [intermediate[index]];
            } else {
                currentRow.push(intermediate[index]);
            }
        }
        result.push({ key: current, rows: currentRow });

        return this.lwrap(result);
    }

    public groupIn<U>(key: ArrayFunc<LowestKey<T>, U>, comparator?: ArrayComparator<U>): DataArray<Ingrouped<U, T>> {
        if (Groupings.isGrouping(this.values)) {
            return this.map((v) => {
                return {
                    key: (v as any).key,
                    rows: DataArray.wrap((v as any).rows).groupIn(key as any, comparator as any),
                } as any;
            });
        } else {
            return this.groupBy(key as any, comparator) as any;
        }
    }

    public distinct<U>(key?: ArrayFunc<T, U>, comparator?: ArrayComparator<U>): DataArray<T> {
        if (this.values.length == 0) return this;
        let realKey = key ?? ((x) => x as any as U);

        // For similar reasons to groupBy, do a sort and take the first element of each block.
        let intermediate = this.map((x, index) => {
            return { key: realKey(x, index, this.values), value: x };
        }).sort((x) => x.key, "asc", comparator);
        comparator = comparator ?? this.defaultComparator;

        let result: T[] = [intermediate[0].value];
        for (let index = 1; index < intermediate.length; index++) {
            if (comparator(intermediate[index - 1].key, intermediate[index].key) != 0) {
                result.push(intermediate[index].value);
            }
        }

        return this.lwrap(result);
    }

    public every(f: ArrayFunc<T, boolean>): boolean {
        return this.values.every(f);
    }

    public some(f: ArrayFunc<T, boolean>): boolean {
        return this.values.some(f);
    }

    public none(f: ArrayFunc<T, boolean>): boolean {
        return this.values.every((v, i, a) => !f(v, i, a));
    }

    public first(): T {
        return this.values.length > 0 ? this.values[0] : undefined;
    }
    public last(): T {
        return this.values.length > 0 ? this.values[this.values.length - 1] : undefined;
    }

    public to(key: string): DataArray<any> {
        let result: any[] = [];
        for (let child of this.values) {
            let value = child[key];
            if (value === undefined || value === null) continue;

            if (Array.isArray(value) || DataArray.isDataArray(value)) value.forEach((v) => result.push(v));
            else result.push(value);
        }

        return this.lwrap(result);
    }

    public into(key: string): DataArray<any> {
        let result: any[] = [];
        for (let child of this.values) {
            let value = child[key];
            if (value === undefined || value === null) continue;

            result.push(value);
        }

        return this.lwrap(result);
    }

    public expand(key: string): DataArray<any> {
        let result = [];
        let queue: any[] = ([] as any[]).concat(this.values);

        while (queue.length > 0) {
            let next = queue.pop();
            let value = next[key];

            if (value === undefined || value === null) continue;
            if (Array.isArray(value)) value.forEach((v) => queue.push(v));
            else if (value instanceof DataArrayImpl) value.forEach((v) => queue.push(v));
            else queue.push(value);

            result.push(next);
        }

        return this.lwrap(result);
    }

    public forEach(f: ArrayFunc<T, void>) {
        for (let index = 0; index < this.values.length; index++) {
            f(this.values[index], index, this.values);
        }
    }

    public array(): T[] {
        return ([] as any[]).concat(this.values);
    }

    public [Symbol.iterator](): Iterator<T> {
        return this.values[Symbol.iterator]();
    }

    public toString(): string {
        return "[" + this.values.join(", ") + "]";
    }
}

/** Provides utility functions for generating data arrays.
 * @hidden
 */
export namespace DataArray {
    /** Create a new Dataview data array. */
    export function wrap<T>(raw: T[] | DataArray<T>): DataArray<T> {
        if (isDataArray(raw)) return raw;
        return DataArrayImpl.wrap(raw);
    }

    /** Create a new DataArray from an iterable object. */
    export function from<T>(raw: Iterable<T>): DataArray<T> {
        if (isDataArray(raw)) return raw;

        let data = [];
        for (let elem of raw) data.push(elem);
        return DataArrayImpl.wrap(data);
    }

    /** Return true if the given object is a data array. */
    export function isDataArray(obj: any): obj is DataArray<any> {
        return obj instanceof DataArrayImpl;
    }
}

// A scary looking polyfill, sure, but it fixes up data array/array interop for us.
const oldArrayIsArray = Array.isArray;
Array.isArray = (arg): arg is any[] => {
    return oldArrayIsArray(arg) || DataArray.isDataArray(arg);
};<|MERGE_RESOLUTION|>--- conflicted
+++ resolved
@@ -1,8 +1,4 @@
-<<<<<<< HEAD
-/** 
-=======
 /**
->>>>>>> 91c7c64c
  * @module api
  */
 import { Groupings, Literals } from "expression/literal";
@@ -83,13 +79,8 @@
     sortInPlace<U>(key: (v: T) => U, direction?: "asc" | "desc", comparator?: ArrayComparator<U>): DataArray<T>;
 
     /**
-<<<<<<< HEAD
-     * Return an array where elements are grouped by the given key; the resulting array will have objects of the form 
-		 * \`{ key: \<key value\>, rows: DataArray }`.
-=======
      * Return an array where elements are grouped by the given key; the resulting array will have objects of the form
      * \`{ key: \<key value\>, rows: DataArray }`.
->>>>>>> 91c7c64c
      */
     groupBy<U>(key: ArrayFunc<T, U>, comparator?: ArrayComparator<U>): DataArray<{ key: U; rows: T[] }>;
 
@@ -142,17 +133,10 @@
     [field: string]: any;
 }
 
-<<<<<<< HEAD
-/** 
- * @internal 
- * @hidden
- * Implementation of DataArray, minus the dynamic variable access, which is implemented via proxy. 
-=======
 /**
  * @internal
  * @hidden
  * Implementation of DataArray, minus the dynamic variable access, which is implemented via proxy.
->>>>>>> 91c7c64c
  * */
 class DataArrayImpl<T> implements DataArray<T> {
     private static ARRAY_FUNCTIONS: Set<string> = new Set([
