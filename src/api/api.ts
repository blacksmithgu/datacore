--- conflicted
+++ resolved
@@ -1,8 +1,4 @@
-<<<<<<< HEAD
-/** 
-=======
 /**
->>>>>>> 91c7c64c
  * @module api
  */
 import { Link } from "expression/link";
@@ -210,19 +206,11 @@
     ): MarkdownRenderChild {
         return this._renderJavascript(source, container, component, sourcePath, "tsx");
     }
-<<<<<<< HEAD
-		
-    /** 
-		 * @private 
-		 * Shared logic for rendering any JS/TS script. 
-		 */
-=======
 
     /**
      * @private
      * Shared logic for rendering any JS/TS script.
      */
->>>>>>> 91c7c64c
     private _renderJavascript(
         source: string,
         container: HTMLElement,
