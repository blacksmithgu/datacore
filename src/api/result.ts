--- conflicted
+++ resolved
@@ -2,11 +2,7 @@
  * @module api
  */
 /**
-<<<<<<< HEAD
- *  Functional return type for error handling. 
-=======
  *  Functional return type for error handling.
->>>>>>> 91c7c64c
  * @hidden
  * */
 export class Success<T, E> {
@@ -45,15 +41,9 @@
     }
 }
 
-<<<<<<< HEAD
-/** Functional return type for error handling. 
- * @hidden
-*/
-=======
 /** Functional return type for error handling.
  * @hidden
  */
->>>>>>> 91c7c64c
 export class Failure<T, E> {
     public successful: false;
 
@@ -97,17 +87,10 @@
  */
 export type Result<T, E> = Success<T, E> | Failure<T, E>;
 
-<<<<<<< HEAD
-/** 
- * @hidden
- * Monadic 'Result' type which encapsulates whether a procedure succeeded or failed, as well as it's return value. 
-*/
-=======
 /**
  * @hidden
  * Monadic 'Result' type which encapsulates whether a procedure succeeded or failed, as well as it's return value.
  */
->>>>>>> 91c7c64c
 export namespace Result {
     /** Construct a new success result wrapping the given value. */
     export function success<T, E>(value: T): Result<T, E> {
