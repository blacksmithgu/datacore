/**
 * @module api
 */
import { DatacoreApi } from "api/api";
import { Link } from "expression/link";
import { Datacore } from "index/datacore";
import { SearchResult } from "index/datastore";
import { IndexQuery } from "index/types/index-query";
import { Indexable } from "index/types/indexable";
import { MarkdownPage } from "index/types/markdown";
import { App } from "obsidian";
import { useFileMetadata, useFullQuery, useIndexUpdates, useInterning, useQuery } from "ui/hooks";
import * as luxon from "luxon";
import * as preact from "preact";
import * as hooks from "preact/hooks";
import { Result } from "./result";
import { Group, Stack } from "./ui/layout";
import { Embed, LineSpanEmbed } from "api/ui/embed";
import { CURRENT_FILE_CONTEXT, ErrorMessage, Lit, Markdown, ObsidianLink } from "ui/markdown";
import { CSSProperties } from "preact/compat";
import { Literal, Literals } from "expression/literal";
import { Button, Checkbox, Icon, Slider, Switch, Textbox, VanillaSelect } from "./ui/basics";
import { TableView } from "./ui/views/table";
import { Callout } from "./ui/views/callout";
import { DataArray } from "./data-array";
import { Coerce } from "./coerce";
import { ScriptCache } from "./script-cache";
import { Expression } from "expression/expression";
<<<<<<< HEAD
import { Card } from "./ui/views/cards";
=======
import { ListView } from "./ui/views/list";
>>>>>>> 48f48a6f

/**
 * Local API provided to specific codeblocks when they are executing.
 * @group Core
 */
export class DatacoreLocalApi {
    /** @private The cache of all currently loaded scripts in this context. */
    private scriptCache: ScriptCache;

    public constructor(public api: DatacoreApi, public path: string) {
        this.scriptCache = new ScriptCache(this.core.datastore);
    }

    /** The current file path for the local API. */
    public currentPath(): string {
        return this.path;
    }

    /** The full markdown file metadata for the current file. */
    public currentFile(): MarkdownPage {
        return this.api.page(this.path)!;
    }

    /** Get acess to luxon functions. */
    get luxon(): typeof luxon {
        return luxon;
    }

    /** Get access to preact functions. */
    get preact(): typeof preact {
        return preact;
    }

    /** Central Obsidian app object. */
    get app(): App {
        return this.core.app;
    }

    /** The internal plugin central datastructure. */
    get core(): Datacore {
        return this.api.core;
    }

    //////////////////////////////
    // Script loading utilities //
    //////////////////////////////

    /**
     * Asynchronously load a javascript block from the given path or link; you can either load from JS/TS/JSX/TSX files
     * directly, or from codeblocks by loading from the section the codeblock is inside of. There are a few stipulations
     * to loading:
     * - You cannot load cyclical dependencies.
     * - This is similar to vanilla js `require()`, not `import ... `. Your scripts you are requiring need to explicitly
     *   return the things they are exporting, like the example below. The `export` keyword does not work.
     *
     * ```js
     * function MyElement() {
     *  ...
     * }
     *
     * return { MyElement };
     * ```
     */
    public async require(path: string | Link): Promise<any> {
        const result = await this.scriptCache.load(path, { dc: this });
        return result.orElseThrow();
    }

    ///////////////////////
    // General utilities //
    ///////////////////////

    /** Utilities for coercing types into one specific type for easier programming. */
    public coerce = Coerce;

    /** Resolve a local or absolute path or link to an absolute path. */
    public resolvePath(path: string | Link, sourcePath?: string): string {
        return this.api.resolvePath(path, sourcePath ?? this.path);
    }

    /** Try to parse the given query, returning a monadic success/failure result. */
    public tryParseQuery(query: string | IndexQuery): Result<IndexQuery, string> {
        return this.api.tryParseQuery(query);
    }

    /** Try to parse the given query, throwing an error if it is invalid. */
    public parseQuery(query: string | IndexQuery): IndexQuery {
        return this.tryParseQuery(query).orElseThrow((e) => "Failed to parse query: " + e);
    }

    /** Create a file link pointing to the given path. */
    public fileLink(path: string): Link {
        return Link.file(path);
    }

    /** Create a link to a header with the given name. */
    public headerLink(path: string, header: string): Link {
        return Link.header(path, header);
    }

    /** Create a link to a block with the given path and block ID. */
    public blockLink(path: string, block: string): Link {
        return Link.block(path, block);
    }

    /** Try to parse the given link, throwing an error if it is invalid. */
    public parseLink(linktext: string): Link {
        return this.api.parseLink(linktext);
    }

    /** Try to parse a link, returning a monadic success/failure result. */
    public tryParseLink(linktext: string): Result<Link, string> {
        return this.api.tryParseLink(linktext);
    }

    /** Create a data array from a regular array. */
    public array<T>(input: T[] | DataArray<T>): DataArray<T> {
        return DataArray.wrap(input);
    }

    /** Evaluate an expression and return it's evaluated value. */
    public evaluate(
        expression: string | Expression,
        variables?: Record<string, Literal> | any,
        sourcePath?: string
    ): Result<Literal, string> {
        return this.api.evaluate(expression, variables, sourcePath ?? this.path);
    }

    /** Evaluate an expression and return it's evaluated value, throwing an exception on failure. */
    public tryEvaluate(
        expression: string | Expression,
        variables?: Record<string, Literal> | any,
        sourcePath?: string
    ): Literal {
        return this.api.tryEvaluate(expression, variables, sourcePath ?? this.path);
    }

    /////////////
    //  Hooks  //
    /////////////

    // Export the common preact hooks for people to use via `dc.`:
    /** See the preact or react 'useState' hook. */
    public useState = hooks.useState;
    /** See the preact or react 'useCallback' hook. */
    public useCallback = hooks.useCallback;
    /** Se the preact or react 'useReducer' hook. */
    public useReducer = hooks.useReducer;
    /** See the preact or react 'useMemo' hook. */
    public useMemo = hooks.useMemo;
    /** See the preact or react 'useEffect' hook. */
    public useEffect = hooks.useEffect;
    /** See the preact or react 'createContext' function. */
    public createContext = preact.createContext;
    /** See the preact or react 'useContext' function. */
    public useContext = hooks.useContext;
    /** See the preact or react 'useRef' function. */
    public useRef = hooks.useRef;
    /**
     * Calls a function to obtain a value; returns the same exact _instance_ of that value as long
     * as calls to the function return an equivalent value. Interning is a useful performance concept
     * for reducing the total number of unique objects in memory and for making better use of
     * React's reference-equality-based caching.
     */
    public useInterning = useInterning;

    /** Memoize the input automatically and process it using a DataArray; returns a vanilla array back. */
    public useArray<T, U>(input: T[] | DataArray<T>, process: (data: DataArray<T>) => DataArray<U>, deps?: any[]): U[] {
        return hooks.useMemo(() => process(DataArray.wrap(input)).array(), [input, ...(deps ?? [])]);
    }

    /** Use the file metadata for the current file. Automatically updates the view when the current file metadata changes. */
    public useCurrentFile(settings?: { debounce?: number }): MarkdownPage {
        return useFileMetadata(this.core, this.path, settings) as MarkdownPage;
    }

    /** Use the current path. Automatically updates the view if the path changes (though that would be weird). */
    public useCurrentPath(settings?: { debounce?: number }): string {
        const meta = this.useCurrentFile(settings);
        return meta.$path;
    }

    /** Use the file metadata for a specific file. Automatically updates the view when the file changes. */
    public useFile(path: string, settings?: { debounce?: number }): Indexable | undefined {
        return useFileMetadata(this.core, path, settings)!;
    }

    /** Automatically refresh the view whenever the index updates; returns the latest index revision ID. */
    public useIndexUpdates(settings?: { debounce?: number }): number {
        return useIndexUpdates(this.core, settings);
    }

    /**
     * Run a query, automatically re-running it whenever the vault changes. Returns more information about the query
     * execution, such as index revision and total search duration.
     */
    public useFullQuery(query: string | IndexQuery, settings?: { debounce?: number }): SearchResult<Indexable> {
        return useFullQuery(this.core, this.parseQuery(query), settings);
    }

    /** Run a query, automatically re-running it whenever the vault changes. */
    public useQuery(query: string | IndexQuery, settings?: { debounce?: number }): Indexable[] {
        // Hooks need to be called in a consistent order, so we don't nest the `useQuery` call in the DataArray.wrap _just_ in case.
        return useQuery(this.core, this.parseQuery(query), settings);
    }

    /////////////////////
    // Visual Elements //
    /////////////////////

    /** Vertical flexbox container; good for putting items together in a column. */
    public Stack = Stack;
    /** Horizontal flexbox container; good for putting items together in a row. */
    public Group = Group;

    /** Renders a literal value in a pretty way that respects settings. */
    public Literal = (({ value, sourcePath, inline }: { value: Literal; sourcePath?: string; inline?: boolean }) => {
        const implicitSourcePath = hooks.useContext(CURRENT_FILE_CONTEXT);
        return <Lit value={value} sourcePath={sourcePath ?? implicitSourcePath ?? this.path} inline={inline} />;
    }).bind(this);

    /** Renders markdown using the Obsidian markdown renderer, optionally attaching additional styles. */
    public Markdown = (({
        content,
        sourcePath,
        inline,
        style,
        className,
    }: {
        content: string;
        sourcePath?: string;
        inline?: boolean;
        style?: CSSProperties;
        className?: string;
    }) => {
        const implicitSourcePath = hooks.useContext(CURRENT_FILE_CONTEXT);
        return (
            <Markdown
                content={content}
                sourcePath={sourcePath ?? implicitSourcePath ?? this.path}
                inline={inline}
                style={style}
                cls={className}
            />
        );
    }).bind(this);

    /** Renders an obsidian-style link directly and more efficiently than rendering markdown. */
    public Link = ObsidianLink;

    /** Create a vanilla Obsidian embed for the given link. */
    public LinkEmbed = (({
        link,
        inline,
        sourcePath,
    }: {
        link: string | Link;
        inline?: boolean;
        sourcePath?: string;
    }) => {
        const realLink = hooks.useMemo(() => (typeof link === "string" ? Link.file(link) : link), [link]);
        const implicitSourcePath = hooks.useContext(CURRENT_FILE_CONTEXT);
        return (
            <Embed
                link={realLink}
                inline={inline ?? false}
                sourcePath={sourcePath ?? implicitSourcePath ?? this.path}
            />
        );
    }).bind(this);

    /** Create an explicit 'span' embed which extracts a span of lines from a markdown file. */
    public SpanEmbed = (({
        path,
        start,
        end,
        explain,
        showExplain,
        sourcePath: maybeSourcePath,
    }: {
        path: string;
        sourcePath?: string;
        explain?: string;
        showExplain?: boolean;
        start: number;
        end: number;
    }) => {
        // Resolve the path to the correct path if a source path is provided.
        const sourcePath = maybeSourcePath ?? this.path;
        const resolvedPath = hooks.useMemo(() => this.resolvePath(path, sourcePath), [path, sourcePath]);

        return (
            <LineSpanEmbed path={resolvedPath} start={start} end={end} explain={explain} showExplain={showExplain} />
        );
    }).bind(this);

    /** Renders an obsidian lucide icon. */
    public Icon = Icon;

    /**
     * Generate an embed of the given markdown element. Useful to pass to the 'renderer' prop of various views
     * to efficiently render embeds of various elements.
     *
     * For example, `dc.embed(<file>)` will produce a file embedding, and `dc.embed(<section>)` will produce a section embedding.
     */
    public embed = ((element: Indexable) => {
        // TODO: We should add embeds as a new tag on indexable types and add an embedding abstraction.
        // For now, it's fairly useful enough to just hardcode some useful things that are embeddable.
        if (element.$types.contains("markdown") && element.$file && "$position" in element) {
            const { start, end } = element.$position as any;
            if (!Literals.isNumber(start) || !Literals.isNumber(end))
                return (
                    <ErrorMessage
                        message={`Invalid $position field '${JSON.stringify(element.$position)}' for element '${
                            element.$id
                        }' from '${element.$file}'`}
                    />
                );

            return <this.SpanEmbed path={element.$file} start={start} end={end} />;
        }

        return <ErrorMessage message={`No valid embedding for element '${element.$id}' from '${element.$file}'`} />;
    }).bind(this);

    ///////////
    // Views //
    ///////////

<<<<<<< HEAD
    public VanillaTable = VanillaTable;
    public Card = Card;
=======
    /** @deprecated - Use just `Table` instead. */
    public VanillaTable = TableView;
    /** A simple and configurable table view that supports rendering paged and grouped data. */
    public Table = TableView;

    /** A simple and configurable list view that supports rendering paged and grouped data. */
    public List = ListView;
>>>>>>> 48f48a6f

    /////////////////////////
    // Interative elements //
    /////////////////////////

    public Button = Button;
    public Textbox = Textbox;
    public Callout = Callout;
    public Checkbox = Checkbox;
    public Slider = Slider;
    public Switch = Switch;
    public VanillaSelect = VanillaSelect;
}<|MERGE_RESOLUTION|>--- conflicted
+++ resolved
@@ -26,11 +26,8 @@
 import { Coerce } from "./coerce";
 import { ScriptCache } from "./script-cache";
 import { Expression } from "expression/expression";
-<<<<<<< HEAD
 import { Card } from "./ui/views/cards";
-=======
 import { ListView } from "./ui/views/list";
->>>>>>> 48f48a6f
 
 /**
  * Local API provided to specific codeblocks when they are executing.
@@ -361,10 +358,6 @@
     // Views //
     ///////////
 
-<<<<<<< HEAD
-    public VanillaTable = VanillaTable;
-    public Card = Card;
-=======
     /** @deprecated - Use just `Table` instead. */
     public VanillaTable = TableView;
     /** A simple and configurable table view that supports rendering paged and grouped data. */
@@ -372,7 +365,8 @@
 
     /** A simple and configurable list view that supports rendering paged and grouped data. */
     public List = ListView;
->>>>>>> 48f48a6f
+    /** A single card which can be composed into a grid view. */
+    public Card = Card;
 
     /////////////////////////
     // Interative elements //
