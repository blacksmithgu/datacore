<<<<<<< HEAD
/** 
=======
/**
>>>>>>> 91c7c64c
 * @module api
 */
import { DatacoreApi } from "api/api";
import { Link } from "expression/link";
import { Datacore } from "index/datacore";
import { SearchResult } from "index/datastore";
import { IndexQuery } from "index/types/index-query";
import { Indexable } from "index/types/indexable";
import { MarkdownPage } from "index/types/markdown";
import { App } from "obsidian";
import { useFileMetadata, useFullQuery, useIndexUpdates, useInterning, useQuery } from "ui/hooks";
import * as luxon from "luxon";
import * as preact from "preact";
import * as hooks from "preact/hooks";
import { Result } from "./result";
import { Group, Stack } from "./ui/layout";
import { Embed, LineSpanEmbed } from "api/ui/embed";
import { CURRENT_FILE_CONTEXT, Lit, Markdown, ObsidianLink } from "ui/markdown";
import { CSSProperties } from "preact/compat";
import { Literal } from "expression/literal";
import { Button, Checkbox, Icon, Slider, Switch, Textbox, VanillaSelect } from "./ui/basics";
import { VanillaTable } from "./ui/views/table";
import { Callout } from "./ui/views/callout";
import { DataArray } from "./data-array";
import { Coerce } from "./coerce";
import { ScriptCache } from "./script-cache";

<<<<<<< HEAD
/** Local API provided to specific codeblocks when they are executing. 
 * @group Core
*/
export class DatacoreLocalApi {
	/**
	 * @private
	 */
	private scriptCache: ScriptCache;
=======
/** Local API provided to specific codeblocks when they are executing.
 * @group Core
 */
export class DatacoreLocalApi {
    /**
     * @private
     */
    private scriptCache: ScriptCache;
>>>>>>> 91c7c64c

    public constructor(public api: DatacoreApi, public path: string) {
        this.scriptCache = new ScriptCache(this.core.datastore);
    }

    /** The current file path for the local API. */
    public currentPath(): string {
        return this.path;
    }

    /** The full markdown file metadata for the current file. */
    public currentFile(): MarkdownPage {
        return this.api.page(this.path)!;
    }

    /** Get acess to luxon functions. */
    get luxon(): typeof luxon {
        return luxon;
    }

    /** Get access to preact functions. */
    get preact(): typeof preact {
        return preact;
    }

    /** Central Obsidian app object. */
    get app(): App {
        return this.core.app;
    }

    /** The internal plugin central datastructure. */
    get core(): Datacore {
        return this.api.core;
    }

    //////////////////////////////
    // Script loading utilities //
    //////////////////////////////

    /**
     * Asynchronously load a javascript block from the given path or link; you can either load from JS/TS/JSX/TSX files
     * directly, or from codeblocks by loading from the section the codeblock is inside of. There are a few stipulations
     * to loading:
     * - You cannot load cyclical dependencies.
     * - This is similar to vanilla js `require()`, not `import ... `. Your scripts you are requiring need to explicitly
     *   return the things they are exporting, like the example below. The `export` keyword does not work.
     *
     * ```js
     * function MyElement() {
     *  ...
     * }
     *
     * return { MyElement };
     * ```
     */
    public async require(path: string | Link): Promise<any> {
        const result = await this.scriptCache.load(path, { dc: this });
        return result.orElseThrow();
    }

    ///////////////////////
    // General utilities //
    ///////////////////////

    /** Utilities for coercing types into one specific type for easier programming. */
    public coerce = Coerce;

    /** Resolve a local or absolute path or link to an absolute path. */
    public resolvePath(path: string | Link, sourcePath?: string): string {
        return this.api.resolvePath(path, sourcePath ?? this.path);
    }

    /** Try to parse the given query, returning a monadic success/failure result. */
    public tryParseQuery(query: string | IndexQuery): Result<IndexQuery, string> {
        return this.api.tryParseQuery(query);
    }

    /** Try to parse the given query, throwing an error if it is invalid. */
    public parseQuery(query: string | IndexQuery): IndexQuery {
        return this.tryParseQuery(query).orElseThrow((e) => "Failed to parse query: " + e);
    }

    /** Create a file link pointing to the given path. */
    public fileLink(path: string): Link {
        return Link.file(path);
    }

    /** Create a link to a header with the given name. */
    public headerLink(path: string, header: string): Link {
        return Link.header(path, header);
    }

    /** Create a link to a block with the given path and block ID. */
    public blockLink(path: string, block: string): Link {
        return Link.block(path, block);
    }

    /** Try to parse the given link, throwing an error if it is invalid. */
    public parseLink(linktext: string): Link {
        return this.api.parseLink(linktext);
    }

    /** Try to parse a link, returning a monadic success/failure result. */
    public tryParseLink(linktext: string): Result<Link, string> {
        return this.api.tryParseLink(linktext);
    }

    /** Create a data array from a regular array. */
    public array<T>(input: T[] | DataArray<T>): DataArray<T> {
        return DataArray.wrap(input);
    }

    /////////////
    //  Hooks  //
    /////////////

    // Export the common preact hooks for people to use via `dc.`:
    public useState = hooks.useState;
    public useCallback = hooks.useCallback;
    public useReducer = hooks.useReducer;
    public useMemo = hooks.useMemo;
    public useEffect = hooks.useEffect;
    public createContext = preact.createContext;
    public useContext = hooks.useContext;
    public useRef = hooks.useRef;
    public useInterning = useInterning;

    /** Memoize the input automatically and process it using a DataArray; returns a vanilla array back. */
    public useArray<T, U>(input: T[] | DataArray<T>, process: (data: DataArray<T>) => DataArray<U>, deps?: any[]): U[] {
        return hooks.useMemo(() => process(DataArray.wrap(input)).array(), [input, ...(deps ?? [])]);
    }

    /** Use the file metadata for the current file. Automatically updates the view when the current file metadata changes. */
    public useCurrentFile(settings?: { debounce?: number }): MarkdownPage {
        return useFileMetadata(this.core, this.path, settings) as MarkdownPage;
    }

    /** Use the current path. Automatically updates the view if the path changes (though that would be weird). */
    public useCurrentPath(settings?: { debounce?: number }): string {
        const meta = this.useCurrentFile(settings);
        return meta.$path;
    }

    /** Use the file metadata for a specific file. Automatically updates the view when the file changes. */
    public useFile(path: string, settings?: { debounce?: number }): Indexable | undefined {
        return useFileMetadata(this.core, path, settings)!;
    }

    /** Automatically refresh the view whenever the index updates; returns the latest index revision ID. */
    public useIndexUpdates(settings?: { debounce?: number }): number {
        return useIndexUpdates(this.core, settings);
    }

    /**
     * Run a query, automatically re-running it whenever the vault changes. Returns more information about the query
     * execution, such as index revision and total search duration.
     */
    public useFullQuery(query: string | IndexQuery, settings?: { debounce?: number }): SearchResult<Indexable> {
        return useFullQuery(this.core, this.parseQuery(query), settings);
    }

    /** Run a query, automatically re-running it whenever the vault changes. */
    public useQuery(query: string | IndexQuery, settings?: { debounce?: number }): Indexable[] {
        // Hooks need to be called in a consistent order, so we don't nest the `useQuery` call in the DataArray.wrap _just_ in case.
        return useQuery(this.core, this.parseQuery(query), settings);
    }

    /////////////////////
    // Visual Elements //
    /////////////////////

    /** Vertical flexbox container; good for putting items together in a column. */
    public Stack = Stack;
    /** Horizontal flexbox container; good for putting items together in a row. */
    public Group = Group;

    /** Renders a literal value in a pretty way that respects settings. */
    public Literal = (({ value, sourcePath, inline }: { value: Literal; sourcePath?: string; inline?: boolean }) => {
        const implicitSourcePath = hooks.useContext(CURRENT_FILE_CONTEXT);
        return <Lit value={value} sourcePath={sourcePath ?? implicitSourcePath ?? this.path} inline={inline} />;
    }).bind(this);

    /** Renders markdown using the Obsidian markdown renderer, optionally attaching additional styles. */
    public Markdown = (({
        content,
        sourcePath,
        inline,
        style,
        className,
    }: {
        content: string;
        sourcePath?: string;
        inline?: boolean;
        style?: CSSProperties;
        className?: string;
    }) => {
        const implicitSourcePath = hooks.useContext(CURRENT_FILE_CONTEXT);
        return (
            <Markdown
                content={content}
                sourcePath={sourcePath ?? implicitSourcePath ?? this.path}
                inline={inline}
                style={style}
                cls={className}
            />
        );
    }).bind(this);

    /** Renders an obsidian-style link directly and more effieicntly than rendering markdown. */
    public Link = ObsidianLink;

    /** Create a vanilla Obsidian embed for the given link. */
    public LinkEmbed = (({
        link,
        inline,
        sourcePath,
    }: {
        link: string | Link;
        inline?: boolean;
        sourcePath?: string;
    }) => {
        const realLink = hooks.useMemo(() => (typeof link === "string" ? Link.file(link) : link), [link]);
        const implicitSourcePath = hooks.useContext(CURRENT_FILE_CONTEXT);
        return (
            <Embed
                link={realLink}
                inline={inline ?? false}
                sourcePath={sourcePath ?? implicitSourcePath ?? this.path}
            />
        );
    }).bind(this);

    /** Create an explicit 'span' embed which extracts a span of lines from a markdown file. */
    public SpanEmbed = (({
        path,
        start,
        end,
        explain,
        showExplain,
        sourcePath: maybeSourcePath,
    }: {
        path: string;
        sourcePath?: string;
        explain?: string;
        showExplain?: boolean;
        start: number;
        end: number;
    }) => {
        // Resolve the path to the correct path if a source path is provided.
        const sourcePath = maybeSourcePath ?? this.path;
        const resolvedPath = hooks.useMemo(() => this.resolvePath(path, sourcePath), [path, sourcePath]);

        return (
            <LineSpanEmbed path={resolvedPath} start={start} end={end} explain={explain} showExplain={showExplain} />
        );
    }).bind(this);

    /** Renders an obsidian lucide icon. */
    public Icon = Icon;

    ///////////
    // Views //
    ///////////

    public VanillaTable = VanillaTable;

    /////////////////////////
    // Interative elements //
    /////////////////////////

    public Button = Button;
    public Textbox = Textbox;
    public Callout = Callout;
    public Checkbox = Checkbox;
    public Slider = Slider;
    public Switch = Switch;
    public VanillaSelect = VanillaSelect;
}<|MERGE_RESOLUTION|>--- conflicted
+++ resolved
@@ -1,8 +1,4 @@
-<<<<<<< HEAD
-/** 
-=======
 /**
->>>>>>> 91c7c64c
  * @module api
  */
 import { DatacoreApi } from "api/api";
@@ -30,16 +26,6 @@
 import { Coerce } from "./coerce";
 import { ScriptCache } from "./script-cache";
 
-<<<<<<< HEAD
-/** Local API provided to specific codeblocks when they are executing. 
- * @group Core
-*/
-export class DatacoreLocalApi {
-	/**
-	 * @private
-	 */
-	private scriptCache: ScriptCache;
-=======
 /** Local API provided to specific codeblocks when they are executing.
  * @group Core
  */
@@ -48,7 +34,6 @@
      * @private
      */
     private scriptCache: ScriptCache;
->>>>>>> 91c7c64c
 
     public constructor(public api: DatacoreApi, public path: string) {
         this.scriptCache = new ScriptCache(this.core.datastore);
