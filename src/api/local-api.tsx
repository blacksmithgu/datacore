--- conflicted
+++ resolved
@@ -234,13 +234,10 @@
 
     public Button = Button;
     public Textbox = Textbox;
-<<<<<<< HEAD
 		public Callout = Callout;
-=======
     public Checkbox = Checkbox;
     public Slider = Slider;
     public Switch = Switch;
     public VanillaSelect = VanillaSelect;
     public Icon = Icon;
->>>>>>> e8cc5bab
 }