--- conflicted
+++ resolved
@@ -11,11 +11,8 @@
 import * as preact from "preact";
 import * as hooks from "preact/hooks";
 import { DataArray } from "./data-array";
-<<<<<<< HEAD
 import { COMPONENTS } from "./components";
 import { PRIMITIVES, QUERY } from "expression/parser";
-=======
->>>>>>> fe2783ab
 import { Result } from "./result";
 import { Group, Stack } from "./ui/layout";
 import { Embed } from "ui/embed";
@@ -50,7 +47,6 @@
         return this.core.app;
     }
 
-<<<<<<< HEAD
     get components(): typeof COMPONENTS {
         return COMPONENTS;
     }
@@ -69,14 +65,11 @@
      *
      */
     public async require(path: string | Link): Promise<any> {}
-
-=======
     /** The internal plugin central datastructure. */
     get core(): Datacore {
         return this.api.core;
     }
 
->>>>>>> fe2783ab
     ///////////////////////
     // General utilities //
     ///////////////////////
@@ -103,23 +96,12 @@
 
     /** Try to parse the given link, throwing an error if it is invalid. */
     public parseLink(linktext: string): Link {
-<<<<<<< HEAD
-        return this.tryParseLink(linktext).orElseThrow((e) => "Failed to parse link: " + e);
-=======
         return this.api.parseLink(linktext);
->>>>>>> fe2783ab
     }
 
     /** Try to parse a link, returning a monadic success/failure result. */
     public tryParseLink(linktext: string): Result<Link, string> {
-<<<<<<< HEAD
-        const parsed = PRIMITIVES.embedLink.parse(linktext);
-        if (!parsed.status) return Result.failure(Parsimmon.formatError(linktext, parsed));
-
-        return Result.success(parsed.value);
-=======
         return this.api.tryParseLink(linktext);
->>>>>>> fe2783ab
     }
 
     /////////////
