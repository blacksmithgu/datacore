import { DatacoreApi } from "api/api";
import { Link } from "expression/link";
import { Datacore } from "index/datacore";
import { SearchResult } from "index/datastore";
import { IndexQuery } from "index/types/index-query";
import { Indexable } from "index/types/indexable";
import { MarkdownPage } from "index/types/markdown";
import { App } from "obsidian";
import { useFileMetadata, useFullQuery, useIndexUpdates, useInterning, useQuery } from "ui/hooks";
import * as luxon from "luxon";
import * as preact from "preact";
import * as hooks from "preact/hooks";
import { Result } from "./result";
import { Group, Stack } from "./ui/layout";
import { Embed, LineSpanEmbed } from "api/ui/embed";
import { CURRENT_FILE_CONTEXT, Lit, Markdown, ObsidianLink } from "ui/markdown";
import { CSSProperties } from "preact/compat";
import { Literal } from "expression/literal";
import { Button, Checkbox, Icon, Slider, Switch, Textbox, VanillaSelect } from "./ui/basics";
import { VanillaTable } from "./ui/views/vanilla-table";
<<<<<<< HEAD
import { TaskList } from "./ui/views/task";
=======
import { Callout } from "./ui/views/callout";
>>>>>>> cc3a49e9
import { DataArray } from "./data-array";
import { Coerce } from "./coerce";

/** Local API provided to specific codeblocks when they are executing. */
export class DatacoreLocalApi {
    public constructor(public api: DatacoreApi, public path: string) {}

    /** The current file path for the local API. */
    public currentPath(): string {
        return this.path;
    }

    /** The full markdown file metadata for the current file. */
    public currentFile(): MarkdownPage {
        return this.api.page(this.path)!;
    }

    /** Get acess to luxon functions. */
    get luxon(): typeof luxon {
        return luxon;
    }

    /** Get access to preact functions. */
    get preact(): typeof preact {
        return preact;
    }

    /** Central Obsidian app object. */
    get app(): App {
        return this.core.app;
    }

    /** The internal plugin central datastructure. */
    get core(): Datacore {
        return this.api.core;
    }

    ///////////////////////
    // General utilities //
    ///////////////////////

    /** Utilities for coercing types into one specific type for easier programming. */
    public coerce = Coerce;

    /** Resolve a local or absolute path or link to an absolute path. */
    public resolvePath(path: string | Link, sourcePath?: string): string {
        return this.api.resolvePath(path, sourcePath ?? this.path);
    }

    /** Try to parse the given query, returning a monadic success/failure result. */
    public tryParseQuery(query: string | IndexQuery): Result<IndexQuery, string> {
        return this.api.tryParseQuery(query);
    }

    /** Try to parse the given query, throwing an error if it is invalid. */
    public parseQuery(query: string | IndexQuery): IndexQuery {
        return this.tryParseQuery(query).orElseThrow((e) => "Failed to parse query: " + e);
    }

    /** Create a file link pointing to the given path. */
    public fileLink(path: string): Link {
        return Link.file(path);
    }

    /** Try to parse the given link, throwing an error if it is invalid. */
    public parseLink(linktext: string): Link {
        return this.api.parseLink(linktext);
    }

    /** Try to parse a link, returning a monadic success/failure result. */
    public tryParseLink(linktext: string): Result<Link, string> {
        return this.api.tryParseLink(linktext);
    }

    /** Create a data array from a regular array. */
    public array<T>(input: T[] | DataArray<T>): DataArray<T> {
        return DataArray.wrap(input);
    }

    /////////////
    //  Hooks  //
    /////////////

    // Export the common preact hooks for people to use via `dc.`:
    public useState = hooks.useState;
    public useCallback = hooks.useCallback;
    public useReducer = hooks.useReducer;
    public useMemo = hooks.useMemo;
    public useEffect = hooks.useEffect;
    public createContext = preact.createContext;
    public useContext = hooks.useContext;
    public useRef = hooks.useRef;
    public useInterning = useInterning;

    /** Memoize the input automatically and process it using a Data Array; returns a vanilla array back. */
    public useArray<T, U>(input: T[] | DataArray<T>, process: (data: DataArray<T>) => DataArray<U>, deps?: any[]): U[] {
        return hooks.useMemo(() => process(DataArray.wrap(input)).array(), [input, ...(deps ?? [])]);
    }

    /** Use the file metadata for the current file. Automatically updates the view when the current file metadata changes. */
    public useCurrentFile(settings?: { debounce?: number }): MarkdownPage {
        return useFileMetadata(this.core, this.path, settings) as MarkdownPage;
    }

    /** Use the file metadata for a specific file. Automatically updates the view when the file changes. */
    public useFile(path: string, settings?: { debounce?: number }): Indexable | undefined {
        return useFileMetadata(this.core, path, settings)!;
    }

    /** Automatically refresh the view whenever the index updates; returns the latest index revision ID. */
    public useIndexUpdates(settings?: { debounce?: number }): number {
        return useIndexUpdates(this.core, settings);
    }

    /**
     * Run a query, automatically re-running it whenever the vault changes. Returns more information about the query
     * execution, such as index revision and total search duration.
     */
    public useFullQuery(query: string | IndexQuery, settings?: { debounce?: number }): SearchResult<Indexable> {
        return useFullQuery(this.core, this.parseQuery(query), settings);
    }

    /** Run a query, automatically re-running it whenever the vault changes. */
    public useQuery(query: string | IndexQuery, settings?: { debounce?: number }): Indexable[] {
        // Hooks need to be called in a consistent order, so we don't nest the `useQuery` call in the DataArray.wrap _just_ in case.
        return useQuery(this.core, this.parseQuery(query), settings);
    }

    /////////////////////
    // Visual Elements //
    /////////////////////

    /** Vertical flexbox container; good for putting items together in a column. */
    public Stack = Stack;
    /** Horizontal flexbox container; good for putting items together in a row. */
    public Group = Group;

    /** Renders a literal value in a pretty way that respects settings. */
    public Literal({ value, sourcePath, inline }: { value: Literal; sourcePath?: string; inline?: boolean }) {
        const implicitSourcePath = hooks.useContext(CURRENT_FILE_CONTEXT);
        return <Lit value={value} sourcePath={sourcePath ?? implicitSourcePath ?? this.path} inline={inline} />;
    }

    /** Renders markdown using the Obsidian markdown renderer, optionally attaching additional styles. */
    public Markdown({
        content,
        sourcePath,
        inline,
        style,
        className,
    }: {
        content: string;
        sourcePath?: string;
        inline?: boolean;
        style?: CSSProperties;
        className?: string;
    }) {
        const implicitSourcePath = hooks.useContext(CURRENT_FILE_CONTEXT);
        return (
            <Markdown
                content={content}
                sourcePath={sourcePath ?? implicitSourcePath ?? this.path}
                inline={inline}
                style={style}
                cls={className}
            />
        );
    }

    /** Renders an obsidian-style link directly and more effieicntly than rendering markdown. */
    public Link = ObsidianLink;

    /** Create a vanilla Obsidian embed for the given link. */
    public LinkEmbed({ link, inline, sourcePath }: { link: string | Link; inline?: boolean; sourcePath?: string }) {
        const realLink = hooks.useMemo(() => (typeof link === "string" ? Link.file(link) : link), [link]);
        const implicitSourcePath = hooks.useContext(CURRENT_FILE_CONTEXT);
        return (
            <Embed
                link={realLink}
                inline={inline ?? false}
                sourcePath={sourcePath ?? implicitSourcePath ?? this.path}
            />
        );
    }

    /** Create an explicit 'span' embed which extracts a span of lines from a markdown file */
    public SpanEmbed({
        path,
        start,
        end,
        sourcePath,
    }: {
        path: string;
        sourcePath?: string;
        start: number;
        end: number;
    }) {
        // Resolve the path to the correct path if a source path is provided.
        const resolvedPath = hooks.useMemo(() => this.resolvePath(path, sourcePath), [path, sourcePath]);

        return <LineSpanEmbed path={resolvedPath} start={start} end={end} />;
    }

		public TaskList = TaskList;

    ///////////
    // Views //
    ///////////

    public VanillaTable = VanillaTable;

    /////////////////////////
    // Interative elements //
    /////////////////////////

    public Button = Button;
    public Textbox = Textbox;
    public Callout = Callout;
    public Checkbox = Checkbox;
    public Slider = Slider;
    public Switch = Switch;
    public VanillaSelect = VanillaSelect;
    public Icon = Icon;
}<|MERGE_RESOLUTION|>--- conflicted
+++ resolved
@@ -18,11 +18,8 @@
 import { Literal } from "expression/literal";
 import { Button, Checkbox, Icon, Slider, Switch, Textbox, VanillaSelect } from "./ui/basics";
 import { VanillaTable } from "./ui/views/vanilla-table";
-<<<<<<< HEAD
 import { TaskList } from "./ui/views/task";
-=======
 import { Callout } from "./ui/views/callout";
->>>>>>> cc3a49e9
 import { DataArray } from "./data-array";
 import { Coerce } from "./coerce";
 
