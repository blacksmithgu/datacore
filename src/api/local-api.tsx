import { DatacoreApi } from "api/api";
import { Link } from "expression/link";
import { Datacore } from "index/datacore";
import { SearchResult } from "index/datastore";
import { IndexQuery } from "index/types/index-query";
import { Indexable } from "index/types/indexable";
import { MarkdownPage } from "index/types/markdown";
import { App } from "obsidian";
import { useFileMetadata, useFullQuery, useIndexUpdates, useInterning, useQuery } from "ui/hooks";
import * as luxon from "luxon";
import * as preact from "preact";
import * as hooks from "preact/hooks";
import { Result } from "./result";
import { Group, Stack } from "./ui/layout";
<<<<<<< HEAD
import { Embed } from "ui/embed";
import { h } from "preact";
import { COMPONENTS } from "./components";
import { PRIMITIVES, QUERY } from "expression/parser";
=======
import { Embed, LineSpanEmbed } from "api/ui/embed";
import { CURRENT_FILE_CONTEXT, Lit, Markdown, ObsidianLink } from "ui/markdown";
import { CSSProperties } from "preact/compat";
import { Literal } from "expression/literal";
import { Button, Textbox } from "./ui/basics";
import { VanillaTable } from "./ui/views/vanilla-table";
import { DataArray } from "./data-array";
import { Coerce } from "./coerce";
>>>>>>> 0d112b41

/** Local API provided to specific codeblocks when they are executing. */
export class DatacoreLocalApi {
    public constructor(public api: DatacoreApi, public path: string) {}

    /** The current file path for the local API. */
    public currentPath(): string {
        return this.path;
    }

    /** The full markdown file metadata for the current file. */
    public currentFile(): MarkdownPage {
        return this.api.page(this.path)!;
    }

    /** Get acess to luxon functions. */
    get luxon(): typeof luxon {
        return luxon;
    }

    /** Get access to preact functions. */
    get preact(): typeof preact {
        return preact;
    }

    /** Central Obsidian app object. */
    get app(): App {
        return this.core.app;
    }

    get components(): typeof COMPONENTS {
        return COMPONENTS;
    }

    //////////////////////////////
    // Script loading utilities //
    //////////////////////////////

    // Note: Script loading is a bit jank, since it has to be asynchronous due to IO (unless of course we wanted to cache
    // every single script in the vault in memory, which seems terrible for performance). It functions by essentially
    // returning a lazy proxy.

    /**
     * Asynchronously load a javascript block from the given path or link; this method supports loading code blocks
     * from markdown files via the link option
     *
     */
    public async require(path: string | Link): Promise<any> {}
    /** The internal plugin central datastructure. */
    get core(): Datacore {
        return this.api.core;
    }

    ///////////////////////
    // General utilities //
    ///////////////////////

    /** Utilities for coercing types into one specific type for easier programming. */
    public coerce = Coerce;

    /** Resolve a local or absolute path or link to an absolute path. */
    public resolvePath(path: string | Link, sourcePath?: string): string {
        return this.api.resolvePath(path, sourcePath ?? this.path);
    }

    /** Try to parse the given query, returning a monadic success/failure result. */
    public tryParseQuery(query: string | IndexQuery): Result<IndexQuery, string> {
        return this.api.tryParseQuery(query);
    }

    /** Try to parse the given query, throwing an error if it is invalid. */
    public parseQuery(query: string | IndexQuery): IndexQuery {
        return this.tryParseQuery(query).orElseThrow((e) => "Failed to parse query: " + e);
    }

    /** Create a file link pointing to the given path. */
    public fileLink(path: string): Link {
        return Link.file(path);
    }

    /** Try to parse the given link, throwing an error if it is invalid. */
    public parseLink(linktext: string): Link {
        return this.api.parseLink(linktext);
    }

    /** Try to parse a link, returning a monadic success/failure result. */
    public tryParseLink(linktext: string): Result<Link, string> {
        return this.api.tryParseLink(linktext);
    }

    /** Create a data array from a regular array. */
    public array<T>(input: T[] | DataArray<T>): DataArray<T> {
        return DataArray.wrap(input);
    }

    /////////////
    //  Hooks  //
    /////////////

    // Export the common preact hooks for people to use via `dc.`:
    public useState = hooks.useState;
    public useCallback = hooks.useCallback;
    public useReducer = hooks.useReducer;
    public useMemo = hooks.useMemo;
    public useEffect = hooks.useEffect;
    public createContext = preact.createContext;
    public useContext = hooks.useContext;
    public useRef = hooks.useRef;
    public useInterning = useInterning;

    /** Memoize the input automatically and process it using a Data Array; returns a vanilla array back. */
    public useArray<T, U>(input: T[] | DataArray<T>, process: (data: DataArray<T>) => DataArray<U>, deps?: any[]): U[] {
        return hooks.useMemo(() => process(DataArray.wrap(input)).array(), [input, ...(deps ?? [])]);
    }

    /** Use the file metadata for the current file. Automatically updates the view when the current file metadata changes. */
    public useCurrentFile(settings?: { debounce?: number }): MarkdownPage {
        return useFileMetadata(this.core, this.path, settings) as MarkdownPage;
    }

    /** Use the file metadata for a specific file. Automatically updates the view when the file changes. */
    public useFile(path: string, settings?: { debounce?: number }): Indexable | undefined {
        return useFileMetadata(this.core, path, settings)!;
    }

    /** Automatically refresh the view whenever the index updates; returns the latest index revision ID. */
    public useIndexUpdates(settings?: { debounce?: number }): number {
        return useIndexUpdates(this.core, settings);
    }

    /**
     * Run a query, automatically re-running it whenever the vault changes. Returns more information about the query
     * execution, such as index revision and total search duration.
     */
    public useFullQuery(query: string | IndexQuery, settings?: { debounce?: number }): SearchResult<Indexable> {
        return useFullQuery(this.core, this.parseQuery(query), settings);
    }

    /** Run a query, automatically re-running it whenever the vault changes. */
    public useQuery(query: string | IndexQuery, settings?: { debounce?: number }): Indexable[] {
        // Hooks need to be called in a consistent order, so we don't nest the `useQuery` call in the DataArray.wrap _just_ in case.
        return useQuery(this.core, this.parseQuery(query), settings);
    }

    /////////////////////
    // Visual Elements //
    /////////////////////

    /** Vertical flexbox container; good for putting items together in a column. */
    public Stack = Stack;
    /** Horizontal flexbox container; good for putting items together in a row. */
    public Group = Group;

    /** Renders a literal value in a pretty way that respects settings. */
    public Literal({ value, sourcePath, inline }: { value: Literal; sourcePath?: string; inline?: boolean }) {
        const implicitSourcePath = hooks.useContext(CURRENT_FILE_CONTEXT);
        return <Lit value={value} sourcePath={sourcePath ?? implicitSourcePath ?? this.path} inline={inline} />;
    }

    /** Renders markdown using the Obsidian markdown renderer, optionally attaching additional styles. */
    public Markdown({
        content,
        sourcePath,
        inline,
        style,
        className,
    }: {
        content: string;
        sourcePath?: string;
        inline?: boolean;
        style?: CSSProperties;
        className?: string;
    }) {
        const implicitSourcePath = hooks.useContext(CURRENT_FILE_CONTEXT);
        return (
            <Markdown
                content={content}
                sourcePath={sourcePath ?? implicitSourcePath ?? this.path}
                inline={inline}
                style={style}
                cls={className}
            />
        );
    }

    /** Renders an obsidian-style link directly and more effieicntly than rendering markdown. */
    public Link = ObsidianLink;

    /** Create a vanilla Obsidian embed for the given link. */
    public LinkEmbed({ link, inline, sourcePath }: { link: string | Link; inline?: boolean; sourcePath?: string }) {
        const realLink = hooks.useMemo(() => (typeof link === "string" ? Link.file(link) : link), [link]);
        const implicitSourcePath = hooks.useContext(CURRENT_FILE_CONTEXT);
        return (
            <Embed
                link={realLink}
                inline={inline ?? false}
                sourcePath={sourcePath ?? implicitSourcePath ?? this.path}
            />
        );
    }

    /** Create an explicit 'span' embed which extracts a span of lines from a markdown file */
    public SpanEmbed({
        path,
        start,
        end,
        sourcePath,
    }: {
        path: string;
        sourcePath?: string;
        start: number;
        end: number;
    }) {
        // Resolve the path to the correct path if a source path is provided.
        const resolvedPath = hooks.useMemo(() => this.resolvePath(path, sourcePath), [path, sourcePath]);

        return <LineSpanEmbed path={resolvedPath} start={start} end={end} />;
    }

    ///////////
    // Views //
    ///////////

    public VanillaTable = VanillaTable;

    /////////////////////////
    // Interative elements //
    /////////////////////////

    public Button = Button;
    public Textbox = Textbox;
}<|MERGE_RESOLUTION|>--- conflicted
+++ resolved
@@ -12,12 +12,6 @@
 import * as hooks from "preact/hooks";
 import { Result } from "./result";
 import { Group, Stack } from "./ui/layout";
-<<<<<<< HEAD
-import { Embed } from "ui/embed";
-import { h } from "preact";
-import { COMPONENTS } from "./components";
-import { PRIMITIVES, QUERY } from "expression/parser";
-=======
 import { Embed, LineSpanEmbed } from "api/ui/embed";
 import { CURRENT_FILE_CONTEXT, Lit, Markdown, ObsidianLink } from "ui/markdown";
 import { CSSProperties } from "preact/compat";
@@ -26,7 +20,6 @@
 import { VanillaTable } from "./ui/views/vanilla-table";
 import { DataArray } from "./data-array";
 import { Coerce } from "./coerce";
->>>>>>> 0d112b41
 
 /** Local API provided to specific codeblocks when they are executing. */
 export class DatacoreLocalApi {
@@ -57,24 +50,6 @@
         return this.core.app;
     }
 
-    get components(): typeof COMPONENTS {
-        return COMPONENTS;
-    }
-
-    //////////////////////////////
-    // Script loading utilities //
-    //////////////////////////////
-
-    // Note: Script loading is a bit jank, since it has to be asynchronous due to IO (unless of course we wanted to cache
-    // every single script in the vault in memory, which seems terrible for performance). It functions by essentially
-    // returning a lazy proxy.
-
-    /**
-     * Asynchronously load a javascript block from the given path or link; this method supports loading code blocks
-     * from markdown files via the link option
-     *
-     */
-    public async require(path: string | Link): Promise<any> {}
     /** The internal plugin central datastructure. */
     get core(): Datacore {
         return this.api.core;
