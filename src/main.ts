import { DatacoreApi } from "api/api";
import { Datacore } from "index/datacore";
import { DateTime } from "luxon";
import { App, Plugin, PluginSettingTab, Setting } from "obsidian";
import { createElement, render } from "preact";
import { DEFAULT_SETTINGS, Settings } from "settings";
import { IndexStatusBar } from "ui/index-status";

/** Reactive data engine for your Obsidian.md vault. */
export default class DatacorePlugin extends Plugin {
    /** Plugin-wide default settings. */
    public settings: Settings;

    /** Central internal state. */
    public core: Datacore;
    /** Externally visible API for querying. */
    public api: DatacoreApi;

    async onload() {
        this.settings = Object.assign({}, DEFAULT_SETTINGS, (await this.loadData()) ?? {});
        this.addSettingTab(new GeneralSettingsTab(this.app, this));

        // Initialize the core API for usage in all views and downstream apps.
        this.addChild((this.core = new Datacore(this.app, this.manifest.version, this.settings)));
        this.api = new DatacoreApi(this.core);

        // Add a visual aid for what datacore is currently doing.
        this.mountIndexState(this.addStatusBarItem(), this.core);

        // Primary visual elements (DatacoreJS and Datacore blocks).
        this.registerMarkdownCodeBlockProcessor(
            "datacorejs",
            async (source: string, el, ctx) => this.api.executeJs(source, el, ctx, ctx.sourcePath),
            -100
        );

        this.registerMarkdownCodeBlockProcessor(
            "datacorejsx",
            async (source: string, el, ctx) => this.api.executeJsx(source, el, ctx, ctx.sourcePath),
            -100
        );

        this.registerMarkdownCodeBlockProcessor(
            "datacorets",
            async (source: string, el, ctx) => this.api.executeTs(source, el, ctx, ctx.sourcePath),
            -100
        );

        this.registerMarkdownCodeBlockProcessor(
            "datacoretsx",
            async (source: string, el, ctx) => this.api.executeTsx(source, el, ctx, ctx.sourcePath),
            -100
        );

        // Register JS highlighting for codeblocks.
        this.register(this.registerCodeblockHighlighting());

        // Initialize as soon as the workspace is ready.
        if (!this.app.workspace.layoutReady) {
            this.app.workspace.onLayoutReady(async () => this.core.initialize());
        } else {
            this.core.initialize();
        }

        // Make the API globally accessible from any context.
        window.datacore = this.api;

        // bon appetit
        console.log(`Datacore: version ${this.manifest.version} (requires obsidian ${this.manifest.minAppVersion})`);
    }

    onunload() {
        console.log(`Datacore: version ${this.manifest.version} unloaded.`);
    }

    /** Register codeblock highlighting and return a closure which unregisters. */
    registerCodeblockHighlighting(): () => void {
        window.CodeMirror.defineMode("datacorejs", (config) => window.CodeMirror.getMode(config, "javascript"));
        window.CodeMirror.defineMode("datacorejsx", (config) => window.CodeMirror.getMode(config, "jsx"));
        window.CodeMirror.defineMode("datacorets", (config) => window.CodeMirror.getMode(config, "javascript"));
        window.CodeMirror.defineMode("datacoretsx", (config) => window.CodeMirror.getMode(config, "jsx"));

        return () => {
            window.CodeMirror.defineMode("datacorejs", (config) => window.CodeMirror.getMode(config, "null"));
            window.CodeMirror.defineMode("datacorejsx", (config) => window.CodeMirror.getMode(config, "null"));
            window.CodeMirror.defineMode("datacorets", (config) => window.CodeMirror.getMode(config, "null"));
            window.CodeMirror.defineMode("datacoretsx", (config) => window.CodeMirror.getMode(config, "null"));
        };
    }

    /** Update the given settings to new values. */
    async updateSettings(settings: Partial<Settings>) {
        Object.assign(this.settings, settings);
        await this.saveData(this.settings);
    }

    /** Render datacore indexing status using the index. */
    private mountIndexState(root: HTMLElement, core: Datacore): void {
        render(createElement(IndexStatusBar, { datacore: core }), root);

        this.register(() => render(null, root));
    }
}

/** Datacore Settings Tab. */
class GeneralSettingsTab extends PluginSettingTab {
    constructor(app: App, private plugin: DatacorePlugin) {
        super(app, plugin);
    }

    public display(): void {
        this.containerEl.empty();

        this.containerEl.createEl("h2", { text: "Views" });

        new Setting(this.containerEl)
            .setName("Pagination")
            .setDesc(
                "If enabled, splits up views into pages of results which can be traversed " +
                    "via buttons at the top and bottom of the view. This substantially improves " +
                    "the performance of large views, and can help with visual clutter. Note that " +
                    "this setting can also be set on a per-view basis."
            )
            .addToggle((toggle) => {
                toggle.setValue(this.plugin.settings.defaultPagingEnabled).onChange(async (value) => {
                    await this.plugin.updateSettings({ defaultPagingEnabled: value });
                });
            });

        new Setting(this.containerEl)
            .setName("Default Page Size")
            .setDesc("The number of entries to show per page, by default. This can be overriden on a per-view basis.")
            .addDropdown((dropdown) => {
                const OPTIONS: Record<string, string> = {
                    "25": "25",
                    "50": "50",
                    "100": "100",
                    "200": "200",
                    "500": "500",
                };
                const current = "" + this.plugin.settings.defaultPageSize;
                if (!(current in OPTIONS)) OPTIONS[current] = current;

                dropdown
                    .addOptions(OPTIONS)
                    .setValue(current)
                    .onChange(async (value) => {
                        const parsed = parseFloat(value);
                        if (isNaN(parsed)) return;

                        await this.plugin.updateSettings({ defaultPageSize: parsed | 0 });
                    });
            });

        new Setting(this.containerEl)
            .setName("Scroll on Page Change")
            .setDesc(
                "If enabled, table that are paged will scroll to the top of the table when the page changes. " +
                    "This can be overriden on a per-view basis."
            )
            .addToggle((toggle) => {
                toggle.setValue(this.plugin.settings.scrollOnPageChange).onChange(async (value) => {
                    await this.plugin.updateSettings({ scrollOnPageChange: value });
                });
            });

        this.containerEl.createEl("h2", { text: "Formatting" });

        new Setting(this.containerEl)
            .setName("Empty Values")
            .setDesc("What to show for unset/empty properties.")
            .addText((text) => {
                text.setValue(this.plugin.settings.renderNullAs).onChange(async (value) => {
                    await this.plugin.updateSettings({ renderNullAs: value });
                });
            });

        new Setting(this.containerEl)
            .setName("Default Date Format")
            .setDesc(
                "The default format that dates are rendered in. Uses luxon date formatting (https://github.com/moment/luxon/blob/master/docs/formatting.md#formatting-with-tokens-strings-for-cthulhu)."
            )
            .addText((text) => {
                text.setValue(this.plugin.settings.defaultDateFormat).onChange(async (value) => {
                    // check if date format is valid
                    try {
                        DateTime.fromMillis(Date.now()).toFormat(value);
                    } catch {
                        return;
                    }
                    await this.plugin.updateSettings({ defaultDateFormat: value });
                });
            });

        new Setting(this.containerEl)
            .setName("Default Date-Time format")
            .setDesc(
                "The default format that date-times are rendered in. Uses luxon date formatting (https://github.com/moment/luxon/blob/master/docs/formatting.md#formatting-with-tokens-strings-for-cthulhu)."
            )
            .addText((text) => {
                text.setValue(this.plugin.settings.defaultDateTimeFormat).onChange(async (value) => {
                    try {
                        DateTime.fromMillis(Date.now()).toFormat(value);
                    } catch {
                        return;
                    }
                    await this.plugin.updateSettings({ defaultDateTimeFormat: value });
                });
            });

        this.containerEl.createEl("h2", { text: "Performance Tuning" });

        new Setting(this.containerEl)
            .setName("Inline Fields")
            .setDesc(
                "If enabled, inline fields will be parsed in all documents. Finding inline fields requires a full text scan through each document, " +
                    "which noticably slows down indexing for large vaults. Disabling this functionality will mean metadata will only come from tags, links, and " +
                    "Properties / frontmatter"
            )
            .addToggle((toggle) => {
                toggle.setValue(this.plugin.settings.indexInlineFields).onChange(async (value) => {
                    await this.plugin.updateSettings({ indexInlineFields: value });

                    // TODO: Request a full index drop + reindex for correctness.
                });
            });

        new Setting(this.containerEl)
            .setName("Importer Threads")
            .setDesc("The number of importer threads to use for parsing metadata.")
            .addText((text) => {
                text.setValue("" + this.plugin.settings.importerNumThreads).onChange(async (value) => {
                    const parsed = parseInt(value);
                    if (isNaN(parsed)) return;

                    await this.plugin.updateSettings({ importerNumThreads: parsed });
                });
            });

        new Setting(this.containerEl)
            .setName("Importer Utilization")
            .setDesc("How much CPU time each importer thread should use, as a fraction (0.1 - 1.0).")
            .addText((text) => {
                text.setValue(this.plugin.settings.importerUtilization.toFixed(2)).onChange(async (value) => {
                    const parsed = parseFloat(value);
                    if (isNaN(parsed)) return;

                    const limited = Math.max(0.1, Math.min(1.0, parsed));
                    await this.plugin.updateSettings({ importerUtilization: limited });
                });
            });
        new Setting(this.containerEl)
            .setName("Recursive subtask completion")
            .setDesc("Whether or not subtasks should be completed along with their parent in datacore task views")
            .addToggle((tb) => {
                tb.setValue(this.plugin.settings.recursiveTaskCompletion).onChange(async (val) => {
                    await this.plugin.updateSettings({ recursiveTaskCompletion: val });
                });
            });

        new Setting(this.containerEl)
<<<<<<< HEAD
					.setName("Maximum Recursive Render Depth")
					.setDesc("Maximum depth that objects will be rendered to (i.e., how many levels of subproperties" + 
						"will be rendered by default). This avoids infinite recursion due to self-referential objects" + 
						"and ensures that rendering objects is acceptably performant.")
						.addText(text => {
							text.setValue(this.plugin.settings.maxRecursiveRenderDepth.toString()).onChange(async value => {
								const parsed = parseInt(value)
								if(isNaN(parsed)) return;
								await this.plugin.updateSettings({maxRecursiveRenderDepth: parsed})
							})
						});

			this.containerEl.createEl("h2", "Tasks")

			new Setting(this.containerEl)
						.setName("Task Completion Text")
						.setDesc("Name of inline field in which to store task completion date/time")
						.addText(text => {
							text.setValue(this.plugin.settings.taskCompletionText).onChange(async value => {
								await this.plugin.updateSettings({taskCompletionText: value})
							})
						})

			new Setting(this.containerEl)
						.setName("Use Emoji Shorthand for Task Completion")
						.setDesc("If enabled, automatic completion will use an emoji shorthand ✅ YYYY-MM-DD" + 
							"instead of [completion:: date].")
						.addToggle((tb) => {
                tb.setValue(this.plugin.settings.taskCompletionUseEmojiShorthand).onChange(async (val) => {
                    await this.plugin.updateSettings({ taskCompletionUseEmojiShorthand: val });
                });
            });

	
=======
            .setName("Maximum Recursive Render Depth")
            .setDesc(
                "Maximum depth that objects will be rendered to (i.e., how many levels of subproperties" +
                    "will be rendered by default). This avoids infinite recursion due to self-referential objects" +
                    "and ensures that rendering objects is acceptably performant."
            )
            .addText((text) => {
                text.setValue(this.plugin.settings.maxRecursiveRenderDepth.toString()).onChange(async (value) => {
                    const parsed = parseInt(value);
                    if (isNaN(parsed)) return;
                    await this.plugin.updateSettings({ maxRecursiveRenderDepth: parsed });
                });
            });
>>>>>>> 5e7ce5c6
    }
}<|MERGE_RESOLUTION|>--- conflicted
+++ resolved
@@ -259,7 +259,6 @@
             });
 
         new Setting(this.containerEl)
-<<<<<<< HEAD
 					.setName("Maximum Recursive Render Depth")
 					.setDesc("Maximum depth that objects will be rendered to (i.e., how many levels of subproperties" + 
 						"will be rendered by default). This avoids infinite recursion due to self-referential objects" + 
@@ -294,20 +293,5 @@
             });
 
 	
-=======
-            .setName("Maximum Recursive Render Depth")
-            .setDesc(
-                "Maximum depth that objects will be rendered to (i.e., how many levels of subproperties" +
-                    "will be rendered by default). This avoids infinite recursion due to self-referential objects" +
-                    "and ensures that rendering objects is acceptably performant."
-            )
-            .addText((text) => {
-                text.setValue(this.plugin.settings.maxRecursiveRenderDepth.toString()).onChange(async (value) => {
-                    const parsed = parseInt(value);
-                    if (isNaN(parsed)) return;
-                    await this.plugin.updateSettings({ maxRecursiveRenderDepth: parsed });
-                });
-            });
->>>>>>> 5e7ce5c6
     }
 }