<<<<<<< HEAD
/** Provides core preact / rendering utilities for all view types. 
 * @module ui
*/
=======
/** Provides core preact / rendering utilities for all view types.
 * @module ui
 */
>>>>>>> 91c7c64c
import { App, MarkdownRenderer } from "obsidian";
import { Component } from "obsidian";
import { Link, Literal, Literals } from "expression/literal";
import { Datacore } from "index/datacore";
import { Settings } from "settings";
import { currentLocale, renderMinimalDate, renderMinimalDuration } from "utils/normalizers";
import { extractImageDimensions, isImageEmbed } from "utils/media";

import { createContext, Fragment, render } from "preact";
import { useContext, useMemo, useCallback, useRef, useEffect, useErrorBoundary } from "preact/hooks";
import { CSSProperties, PropsWithChildren, memo } from "preact/compat";
import { Embed } from "api/ui/embed";

import "./errors.css";

export const COMPONENT_CONTEXT = createContext<Component>(undefined!);
export const APP_CONTEXT = createContext<App>(undefined!);
export const DATACORE_CONTEXT = createContext<Datacore>(undefined!);
export const SETTINGS_CONTEXT = createContext<Settings>(undefined!);
export const CURRENT_FILE_CONTEXT = createContext<string>("");

<<<<<<< HEAD
/** More compact provider for all of the datacore react contexts. 
 * 
 * @hidden
*/
=======
/** More compact provider for all of the datacore react contexts.
 *
 * @hidden
 */
>>>>>>> 91c7c64c
export function DatacoreContextProvider({
    children,
    app,
    component,
    datacore,
    settings,
}: PropsWithChildren<{
    app: App;
    component: Component;
    datacore: Datacore;
    settings: Settings;
}>) {
    return (
        <COMPONENT_CONTEXT.Provider value={component}>
            <APP_CONTEXT.Provider value={app}>
                <DATACORE_CONTEXT.Provider value={datacore}>
                    <SETTINGS_CONTEXT.Provider value={settings}>{children}</SETTINGS_CONTEXT.Provider>
                </DATACORE_CONTEXT.Provider>
            </APP_CONTEXT.Provider>
        </COMPONENT_CONTEXT.Provider>
    );
}

/**
<<<<<<< HEAD
 * @hidden 
=======
 * @hidden
>>>>>>> 91c7c64c
 */
export function RawLink({ link, sourcePath: maybeSourcePath }: { link: Link | string; sourcePath?: string }) {
    const workspace = useContext(APP_CONTEXT)?.workspace;
    const currentPath = useContext(CURRENT_FILE_CONTEXT);
    const sourcePath = maybeSourcePath ?? currentPath ?? "";
    const parsed = useMemo(() => (Literals.isLink(link) ? link : Link.infer(link)), [link]);

    const onClick = useCallback(
        (event: MouseEvent) => {
            const newtab = event.shiftKey;
            workspace?.openLinkText(parsed.obsidianLink(), sourcePath, newtab);
        },
        [parsed, sourcePath]
    );

    return (
        <a
            aria-label={parsed.displayOrDefault()}
            onClick={onClick}
            className="internal-link"
            target="_blank"
            rel="noopener"
            data-tooltip-position="top"
            data-href={parsed.obsidianLink()}
        >
            {parsed.displayOrDefault()}
        </a>
    );
}

/**
 * Copies how an Obsidian link is rendered but is about an order of magnitude faster to render than via markdown rendering. */
export const ObsidianLink = memo(RawLink);

/**@hidden */
export function RawMarkdown({
    content,
    sourcePath: maybeSourcePath,
    inline = true,
    style,
    cls,
    onClick,
}: {
    content: string;
    sourcePath?: string;
    inline?: boolean;
    style?: CSSProperties;
    cls?: string;
    onClick?: (event: MouseEvent) => any;
}) {
    const container = useRef<HTMLElement | null>(null);
    const component = useContext(COMPONENT_CONTEXT);
    const defaultPath = useContext(CURRENT_FILE_CONTEXT);
    const app = useContext(APP_CONTEXT);

    const sourcePath = maybeSourcePath ?? defaultPath;

    useEffect(() => {
        if (!container.current) return;

        container.current.innerHTML = "";
        MarkdownRenderer.render(app, content, container.current, sourcePath, component).then(() => {
            if (!container.current || !inline) return;

            // Unwrap any created paragraph elements if we are inline.
            let paragraph = container.current.querySelector("p");
            while (paragraph) {
                let children = paragraph.childNodes;
                paragraph.replaceWith(...Array.from(children));
                paragraph = container.current.querySelector("p");
            }

            // have embeds actually load instead of displaying as plain text.
            let embed = container.current.querySelector("span.internal-embed:not(.is-loaded)");
            while (embed) {
                embed.empty();
                render(
                    <APP_CONTEXT.Provider value={app}>
                        <Embed
                            link={Link.parseInner(embed.getAttribute("src") ?? "")}
                            sourcePath={sourcePath}
                            inline={true}
                        />
                    </APP_CONTEXT.Provider>,
                    embed
                );
                embed.addClass("is-loaded");
                embed = container.current.querySelector("span.internal-embed:not(.is-loaded)");
            }
        });
    }, [content, sourcePath, inline, container.current]);

    return <span ref={container} style={style} className={cls} onClick={onClick}></span>;
}

<<<<<<< HEAD
/** 
=======
/**
>>>>>>> 91c7c64c
 * Hacky preact component which wraps Obsidian's markdown renderer into a neat component. */
export const Markdown = memo(RawMarkdown);

/**
 * @hidden
 *  Intelligently render an arbitrary literal value. */
export function RawLit({
    value,
    sourcePath: maybeSourcePath,
    inline = false,
    depth = 0,
}: PropsWithChildren<{
    value: Literal | undefined;
    sourcePath?: string;
    inline?: boolean;
    depth?: number;
}>) {
    const settings = useContext(SETTINGS_CONTEXT);
    const app = useContext(APP_CONTEXT);
    const defaultPath = useContext(CURRENT_FILE_CONTEXT);

    const sourcePath = maybeSourcePath ?? defaultPath;

    // Short-circuit if beyond the maximum render depth.
    if (depth >= settings.maxRecursiveRenderDepth) return <Fragment>...</Fragment>;

    if (Literals.isNull(value) || value === undefined) {
        return <Markdown inline={inline} content={settings.renderNullAs} sourcePath={sourcePath} />;
    } else if (Literals.isString(value)) {
        return <Markdown inline={inline} content={value} sourcePath={sourcePath} />;
    } else if (Literals.isNumber(value)) {
        return <Fragment>{"" + value}</Fragment>;
    } else if (Literals.isBoolean(value)) {
        return <Fragment>{"" + value}</Fragment>;
    } else if (Literals.isDate(value)) {
        return (
            <Fragment>
                {renderMinimalDate(value, settings.defaultDateFormat, settings.defaultDateTimeFormat, currentLocale())}
            </Fragment>
        );
    } else if (Literals.isDuration(value)) {
        return <Fragment>{renderMinimalDuration(value)}</Fragment>;
    } else if (Literals.isLink(value)) {
        // Special case handling of image/video/etc embeddings to bypass the Obsidian API not working.
        if (isImageEmbed(value)) {
            let realFile = app.metadataCache.getFirstLinkpathDest(value.path, sourcePath);
            if (!realFile) return <Markdown content={value.markdown()} sourcePath={sourcePath} />;

            let dimensions = extractImageDimensions(value);
            let resourcePath = app.vault.getResourcePath(realFile);

            if (dimensions && dimensions.length == 2)
                return <img alt={value.path} src={resourcePath} width={dimensions[0]} height={dimensions[1]} />;
            else if (dimensions && dimensions.length == 1)
                return <img alt={value.path} src={resourcePath} width={dimensions[0]} />;
            else return <img alt={value.path} src={resourcePath} />;
        } else if (value.embed) {
            return <Embed link={value} sourcePath={sourcePath} inline={inline} />;
        }

        return <ObsidianLink link={value} sourcePath={sourcePath} />;
    } else if (Literals.isFunction(value)) {
        return <Fragment>&lt;function&gt;</Fragment>;
    } else if (Literals.isArray(value)) {
        if (!inline) {
            return (
                <ul className={"dataview dataview-ul dataview-result-list-ul"}>
                    {value.map((subvalue) => (
                        <li className="dataview-result-list-li">
                            <Lit value={subvalue} sourcePath={sourcePath} inline={inline} depth={depth + 1} />
                        </li>
                    ))}
                </ul>
            );
        } else {
            if (value.length == 0) return <Fragment>&lt;Empty List&gt;</Fragment>;

            return (
                <span className="dataview dataview-result-list-span">
                    {value.map((subvalue, index) => (
                        <Fragment>
                            {index == 0 ? "" : ", "}
                            <Lit value={subvalue} sourcePath={sourcePath} inline={inline} depth={depth + 1} />
                        </Fragment>
                    ))}
                </span>
            );
        }
    } else if (Literals.isObject(value)) {
        // Don't render classes in case they have recursive references; spoopy.
        if (value?.constructor?.name && value?.constructor?.name != "Object") {
            return <Fragment>&lt;{value.constructor.name}&gt;</Fragment>;
        }

        if (!inline) {
            return (
                <ul className="dataview dataview-ul dataview-result-object-ul">
                    {Object.entries(value).map(([key, value]) => (
                        <li className="dataview dataview-li dataview-result-object-li">
                            {key}: <Lit value={value} sourcePath={sourcePath} inline={inline} depth={depth + 1} />
                        </li>
                    ))}
                </ul>
            );
        } else {
            if (Object.keys(value).length == 0) return <Fragment>&lt;Empty Object&gt;</Fragment>;

            return (
                <span className="dataview dataview-result-object-span">
                    {Object.entries(value).map(([key, value], index) => (
                        <Fragment>
                            {index == 0 ? "" : ", "}
                            {key}: <Lit value={value} sourcePath={sourcePath} inline={inline} depth={depth + 1} />
                        </Fragment>
                    ))}
                </span>
            );
        }
    }

    return <Fragment>&lt;Unrecognized: {JSON.stringify(value)}&gt;</Fragment>;
}

<<<<<<< HEAD
/** 
=======
/**
>>>>>>> 91c7c64c
 * @hidden
 * Intelligently render an arbitrary literal value. */
export const Lit = memo(RawLit);

<<<<<<< HEAD
/** 
=======
/**
>>>>>>> 91c7c64c
 * @hidden
 * Render a pretty centered error message in a box. */
export function ErrorMessage({
    title,
    message,
    error,
    reset,
}: {
    title?: string;
    message?: string;
    error?: string;
    reset?: () => void;
}) {
    return (
        <div className="datacore-error-box">
            {title && <h4 className="datacore-error-title">{title}</h4>}
            {message && <p className="datacore-error-message">{message}</p>}
            {error && <pre className="datacore-error-pre">{error}</pre>}
            {reset && (
                <button className="datacore-error-retry" onClick={reset}>
                    Rerun
                </button>
            )}
        </div>
    );
}

<<<<<<< HEAD
/** A simple error boundary which renders a message on failure. 
 * 
 * @hidden
*/
=======
/** A simple error boundary which renders a message on failure.
 *
 * @hidden
 */
>>>>>>> 91c7c64c
export function SimpleErrorBoundary({
    title,
    message,
    children,
}: PropsWithChildren<{ title?: string; message?: string }>) {
    const [error, reset] = useErrorBoundary();

    if (error) {
        return <ErrorMessage title={title} message={message} error={error.stack} reset={reset} />;
    } else {
        return <Fragment>{children}</Fragment>;
    }
}<|MERGE_RESOLUTION|>--- conflicted
+++ resolved
@@ -1,12 +1,6 @@
-<<<<<<< HEAD
-/** Provides core preact / rendering utilities for all view types. 
- * @module ui
-*/
-=======
 /** Provides core preact / rendering utilities for all view types.
  * @module ui
  */
->>>>>>> 91c7c64c
 import { App, MarkdownRenderer } from "obsidian";
 import { Component } from "obsidian";
 import { Link, Literal, Literals } from "expression/literal";
@@ -28,17 +22,10 @@
 export const SETTINGS_CONTEXT = createContext<Settings>(undefined!);
 export const CURRENT_FILE_CONTEXT = createContext<string>("");
 
-<<<<<<< HEAD
-/** More compact provider for all of the datacore react contexts. 
- * 
- * @hidden
-*/
-=======
 /** More compact provider for all of the datacore react contexts.
  *
  * @hidden
  */
->>>>>>> 91c7c64c
 export function DatacoreContextProvider({
     children,
     app,
@@ -63,11 +50,7 @@
 }
 
 /**
-<<<<<<< HEAD
- * @hidden 
-=======
- * @hidden
->>>>>>> 91c7c64c
+ * @hidden
  */
 export function RawLink({ link, sourcePath: maybeSourcePath }: { link: Link | string; sourcePath?: string }) {
     const workspace = useContext(APP_CONTEXT)?.workspace;
@@ -163,11 +146,7 @@
     return <span ref={container} style={style} className={cls} onClick={onClick}></span>;
 }
 
-<<<<<<< HEAD
-/** 
-=======
-/**
->>>>>>> 91c7c64c
+/**
  * Hacky preact component which wraps Obsidian's markdown renderer into a neat component. */
 export const Markdown = memo(RawMarkdown);
 
@@ -291,20 +270,12 @@
     return <Fragment>&lt;Unrecognized: {JSON.stringify(value)}&gt;</Fragment>;
 }
 
-<<<<<<< HEAD
-/** 
-=======
-/**
->>>>>>> 91c7c64c
+/**
  * @hidden
  * Intelligently render an arbitrary literal value. */
 export const Lit = memo(RawLit);
 
-<<<<<<< HEAD
-/** 
-=======
-/**
->>>>>>> 91c7c64c
+/**
  * @hidden
  * Render a pretty centered error message in a box. */
 export function ErrorMessage({
@@ -332,17 +303,10 @@
     );
 }
 
-<<<<<<< HEAD
-/** A simple error boundary which renders a message on failure. 
- * 
- * @hidden
-*/
-=======
 /** A simple error boundary which renders a message on failure.
  *
  * @hidden
  */
->>>>>>> 91c7c64c
 export function SimpleErrorBoundary({
     title,
     message,
