import { Lit, ErrorMessage, SimpleErrorBoundary, CURRENT_FILE_CONTEXT, DatacoreContextProvider } from "ui/markdown";
import { MarkdownRenderChild } from "obsidian";
import { DatacoreLocalApi } from "api/local-api";
import { JSX, createElement, h, isValidElement, render, Fragment } from "preact";
import { unmountComponentAtNode } from "preact/compat";
import { transform } from "sucrase";
export type ScriptLanguage = "js" | "ts" | "jsx" | "tsx";
/**
 * Renders a script by executing it and handing it the appropriate React context to execute
 * automatically.
 */
export class DatacoreJSRenderer extends MarkdownRenderChild {
    private loaded: boolean = false;

    public constructor(
        public api: DatacoreLocalApi,
        public container: HTMLElement,
        public path: string,
        public script: string,
        public language: ScriptLanguage
    ) {
        super(container);
    }

    public async onload() {
        this.loaded = true;

        // Attempt to parse and evaluate the script to produce either a renderable JSX object or a function.
        try {
            const primitiveScript = DatacoreJSRenderer.convert(this.script, this.language);

            const renderable = await asyncEvalInContext(primitiveScript, {
                dc: this.api,
                h: h,
                Fragment: Fragment,
            });

            // Early return in case state changes during the async call above.
            if (!this.loaded) return;

            const renderableElement = makeRenderableElement(renderable, this.path);
            render(
                <DatacoreContextProvider
                    app={this.api.app}
                    component={this}
                    datacore={this.api.core}
                    settings={this.api.core.settings}
                >
                    <CURRENT_FILE_CONTEXT.Provider value={this.path}>
                        <SimpleErrorBoundary message="The datacore script failed to execute.">
                            {renderableElement}
                        </SimpleErrorBoundary>
                    </CURRENT_FILE_CONTEXT.Provider>
                </DatacoreContextProvider>,
                this.container
            );
        } catch (ex) {
            console.error(ex);
            render(
                <ErrorMessage message="Datacore failed to render the code block." error={"" + ex} />,
                this.container
            );
        }
    }

    public onunload(): void {
        if (this.loaded) unmountComponentAtNode(this.container);
        this.loaded = false;
    }

    /** Attempts to convert the script in the given language to plain javascript; will throw an Error on failure. */
<<<<<<< HEAD
  	public static convert(script: string, language: "js" | "ts" | "jsx" | "tsx"): string {
=======
  	public static convert(script: string, language: ScriptLanguage): string {
>>>>>>> f156db4c
        switch (language) {
            case "js":
                return script;
            case "jsx":
                return transform(script, { transforms: ["jsx"], jsxPragma: "h", jsxFragmentPragma: "Fragment" })
                    .code;
            case "ts":
                return transform(script, { transforms: ["typescript"] }).code;
            case "tsx":
                return transform(script, {
                    transforms: ["typescript", "jsx"],
                    jsxPragma: "h",
                    jsxFragmentPragma: "Fragment",
                }).code;
        }
    }
}

/** Make a renderable element from the returned object; if this transformation is not possible, throw an exception. */
export function makeRenderableElement(object: any, sourcePath: string): JSX.Element {
    if (typeof object === "function") {
        return createElement(object, {});
    } else if (Array.isArray(object)) {
        return createElement(
            "div",
            {},
            (object as any[]).map((x) => makeRenderableElement(x, sourcePath))
        );
    } else if (isValidElement(object)) {
        return object;
    } else {
        return <Lit value={object} sourcePath={sourcePath} />;
    }
}

/**
 * Evaluate a script where 'this' for the script is set to the given context. Allows you to define global variables.
 */
export function evalInContext(script: string, variables: Record<string, any>): any {
    const pairs = Object.entries(variables);
    const keys = pairs.map(([key, _]) => key);
    const values = pairs.map(([_, value]) => value);

    return new Function(...keys, script)(...values);
}

/**
 * Evaluate a script possibly asynchronously, if the script contains `async/await` blocks.
 */
export async function asyncEvalInContext(script: string, variables: Record<string, any>): Promise<any> {
    if (script.includes("await")) {
        return evalInContext("return (async () => { " + script + " })()", variables) as Promise<any>;
    } else {
        return Promise.resolve(evalInContext(script, variables));
    }
}<|MERGE_RESOLUTION|>--- conflicted
+++ resolved
@@ -69,11 +69,7 @@
     }
 
     /** Attempts to convert the script in the given language to plain javascript; will throw an Error on failure. */
-<<<<<<< HEAD
-  	public static convert(script: string, language: "js" | "ts" | "jsx" | "tsx"): string {
-=======
   	public static convert(script: string, language: ScriptLanguage): string {
->>>>>>> f156db4c
         switch (language) {
             case "js":
                 return script;
