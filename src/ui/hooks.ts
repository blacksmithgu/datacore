--- conflicted
+++ resolved
@@ -26,15 +26,9 @@
     return revision;
 }
 
-<<<<<<< HEAD
-/** A hook which updates whenever file metadata for a specific file updates. 
- * @group Hooks
-*/
-=======
 /** A hook which updates whenever file metadata for a specific file updates.
  * @group Hooks
  */
->>>>>>> 91c7c64c
 export function useFileMetadata(
     datacore: Datacore,
     path: string,
@@ -46,15 +40,9 @@
     return useMemo(() => datacore.datastore.load(path), [indexRevision, path]);
 }
 
-<<<<<<< HEAD
-/** Settings which control how automatic query reloading should work. 
- * @group Config
-*/
-=======
 /** Settings which control how automatic query reloading should work.
  * @group Config
  */
->>>>>>> 91c7c64c
 export interface UseQuerySettings {
     /**
      * If present, debounce repeated query updates so that an update only occurs every \<debounce\> milliseconds. This
@@ -63,17 +51,10 @@
     debounce?: number;
 }
 
-<<<<<<< HEAD
-/** Perform a live, synchronous query which updates its results whenever the backing query would change. 
- * 
- * @group Hooks
-*/
-=======
 /** Perform a live, synchronous query which updates its results whenever the backing query would change.
  *
  * @group Hooks
  */
->>>>>>> 91c7c64c
 export function tryUseFullQuery(
     datacore: Datacore,
     query: IndexQuery,
@@ -123,17 +104,10 @@
     }, [internedQuery, indexRevision]);
 }
 
-<<<<<<< HEAD
-/** Perform a live, synchronous query which updates its results whenever the backing query would change. 
- * 
- * @group Hooks
-*/
-=======
 /** Perform a live, synchronous query which updates its results whenever the backing query would change.
  *
  * @group Hooks
  */
->>>>>>> 91c7c64c
 export function useFullQuery(
     datacore: Datacore,
     query: IndexQuery,
@@ -142,17 +116,10 @@
     return tryUseFullQuery(datacore, query, settings).orElseThrow((e) => "Failed to search: " + e);
 }
 
-<<<<<<< HEAD
-/** Simplier version of useFullQuery which just directly returns results. 
- * 
- * @group Hooks
-*/
-=======
 /** Simplier version of useFullQuery which just directly returns results.
  *
  * @group Hooks
  */
->>>>>>> 91c7c64c
 export function tryUseQuery(
     datacore: Datacore,
     query: IndexQuery,
@@ -161,27 +128,16 @@
     return tryUseFullQuery(datacore, query, settings).map((result) => result.results);
 }
 
-<<<<<<< HEAD
-/** Simplier version of useFullQuery which just directly returns results. 
- * 
- * @group Hooks
-*/
-=======
 /** Simplier version of useFullQuery which just directly returns results.
  *
  * @group Hooks
  */
->>>>>>> 91c7c64c
 export function useQuery(datacore: Datacore, query: IndexQuery, settings?: UseQuerySettings): Indexable[] {
     return useFullQuery(datacore, query, settings).results;
 }
 
 /** Determines if the two sets of objects are the same. Only uses revision comparison for performance.
-<<<<<<< HEAD
- * 
-=======
- *
->>>>>>> 91c7c64c
+ *
  * @hidden
  */
 function sameObjects(old: Indexable[], incoming: Indexable[]) {
@@ -205,11 +161,7 @@
  * "Interns" the incoming value, returning the oldest equal instance. This is a trick to improve React diffing
  *  behavior, as two objects which are equals via equality(a, b) will return the same object reference after being
  *  interned.
-<<<<<<< HEAD
- * 
-=======
- *
->>>>>>> 91c7c64c
+ *
  * @group Hooks
  */
 export function useInterning<T>(value: T, equality: (a: T, b: T) => boolean): T {
@@ -222,17 +174,10 @@
     return ref.current;
 }
 
-<<<<<<< HEAD
-/** Use a stable callback which hides mutable state behind a stable reference. 
- * 
- * @group Hooks
-*/
-=======
 /** Use a stable callback which hides mutable state behind a stable reference.
  *
  * @group Hooks
  */
->>>>>>> 91c7c64c
 export function useStableCallback<T>(callback: T, deps: any[]): T {
     const ref = useRef<T>();
 
@@ -250,17 +195,10 @@
 
 const NO_OP_UPDATE = (x: any) => {};
 
-<<<<<<< HEAD
-/** Use state that will default to an external controlled value if set; otherwise, will track an internal value. 
- * 
- * @group Hooks
-*/
-=======
 /** Use state that will default to an external controlled value if set; otherwise, will track an internal value.
  *
  * @group Hooks
  */
->>>>>>> 91c7c64c
 export function useControlledState<T>(
     initialState: T,
     override?: T,
