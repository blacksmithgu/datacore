import { Datacore } from "index/datacore";
import { PropsWithChildren, useEffect, useState } from "preact/compat";
import { useIndexUpdates } from "./hooks";
import { Literal } from "expression/literal";
import { JSX, VNode, createElement, isValidElement } from "preact";
import { ErrorMessage, Lit } from "./markdown";

import "./errors.css";

<<<<<<< HEAD
type Renderable = Literal | VNode | Function;

=======
/** Simple view which shows datacore's current loading progress when it is still indexing on startup. */
>>>>>>> bad5beba
function LoadingProgress({ datacore }: { datacore: Datacore }) {
    useIndexUpdates(datacore, { debounce: 250 });

    return (
        <p>
            {datacore.initializer?.initialized ?? 0} / {datacore.initializer?.targetTotal ?? 0}
        </p>
    );
}

/** Loading boundary which shows a loading screen while Datacore is initializing. */
export function LoadingBoundary({ children, datacore }: PropsWithChildren<{ datacore: Datacore }>) {
    const [initialized, setInitialized] = useState(datacore.initialized);

    // Syncs the boundary with datacore's initialization state.
    // TODO: Add an event to datacore which indicates when a reindex happens (i.e., initialized
    // returns back to 'false').
    useEffect(() => {
        if (initialized) return;

        const ref = datacore.on("initialized", () => setInitialized(true));
        return () => datacore.offref(ref);
    }, [initialized, datacore]);

    if (initialized) {
        return <>{children}</>;
    } else {
        return (
            <div className="datacore-loading-boundary">
                <h4 className="datacore-loading-title">Datacore is getting ready...</h4>
                <div className="datacore-loading-content">
                    <LoadingProgress datacore={datacore} />
                </div>
            </div>
        );
    }
}

/**
 * Executes a vanilla javasript function lazily one time. Mainly useful to only run a script
 * once the parent loading boundary is actually ready.
 */
export function ScriptContainer({
    executor,
    sourcePath,
}: {
    executor: () => Promise<Renderable | { default: () => Renderable }>;
    sourcePath: string;
}) {
    const [element, setElement] = useState<JSX.Element | undefined>(undefined);
    const [error, setError] = useState<Error | undefined>(undefined);

    useEffect(() => {
        setElement(undefined);
        setError(undefined);

        executor()
            .then((result) => {
                if (result && result.hasOwnProperty("default")) {
                    return setElement(makeRenderableElement((result as any).default, sourcePath));
                }
                return setElement(makeRenderableElement(result, sourcePath));
            })
            .catch((error) => setError(error));
    }, [executor]);

    // Propogate error upwards.
    if (error) {
        throw error;
    }

    return <>{element ?? <ErrorMessage message="< View is rendering >" />}</>;
}

/** Make a renderable element from the returned object; if this transformation is not possible, throw an exception. */
export function makeRenderableElement(object: any, sourcePath: string): JSX.Element {
    if (typeof object === "function") {
        return createElement(object, {});
    } else if (Array.isArray(object)) {
        return createElement(
            "div",
            {},
            (object as any[]).map((x) => makeRenderableElement(x, sourcePath))
        );
    } else if (isValidElement(object)) {
        return object;
    } else {
        return <Lit value={object} sourcePath={sourcePath} />;
    }
}<|MERGE_RESOLUTION|>--- conflicted
+++ resolved
@@ -7,12 +7,9 @@
 
 import "./errors.css";
 
-<<<<<<< HEAD
 type Renderable = Literal | VNode | Function;
 
-=======
 /** Simple view which shows datacore's current loading progress when it is still indexing on startup. */
->>>>>>> bad5beba
 function LoadingProgress({ datacore }: { datacore: Datacore }) {
     useIndexUpdates(datacore, { debounce: 250 });
 
